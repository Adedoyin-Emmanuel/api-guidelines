--- conflicted
+++ resolved
@@ -6,12 +6,8 @@
 
 | Date        | Notes                                                          |
 | ----------- | -------------------------------------------------------------- |
-<<<<<<< HEAD
-| 2022-Sep-07 | Updated URL guidelines for DNS Done Right                      |
-=======
-| 2022-Aug-20 | Add "azure-deprecating" response header                        |
+| 2022-Sep-07 | Updated URL guidelines for DNS Done Right                      |                 |
 | 2022-Jul-15 | Update guidance on long-running operations                     |
->>>>>>> 31a1a1a0
 | 2022-May-11 | Drop guidance on version discovery                             |
 | 2022-Mar-29 | Add guidelines about using durations                           |
 | 2022-Mar-25 | Update guideline for date values in headers to follow RFC 7231 |
