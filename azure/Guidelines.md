# Microsoft Azure REST API Guidelines

<!-- cspell:ignore autorest, BYOS, etag, idempotency, maxpagesize, innererror -->

## History

| Date        | Notes                                                          |
| ----------- | -------------------------------------------------------------- |
| 2022-Sep-07 | Updated URL guidelines for DNS Done Right                      |                 |
| 2022-Jul-15 | Update guidance on long-running operations                     |
| 2022-May-11 | Drop guidance on version discovery                             |
| 2022-Mar-29 | Add guidelines about using durations                           |
| 2022-Mar-25 | Update guideline for date values in headers to follow RFC 7231 |
| 2022-Feb-01 | Updated error guidance                                         |
| 2021-Sep-11 | Add long-running operations guidance                           |
| 2021-Aug-06 | Updated Azure REST Guidelines per Azure API Stewardship Board. |
| 2020-Jul-31 | Added service advice for initial versions                      |
| 2020-Mar-31 | 1st public release of the Azure REST API Guidelines            |

## Introduction

These guidelines offer prescriptive guidance that Azure service teams MUST follow ensuring that customers have a great experience by designing APIs meeting these goals:
- Developer friendly via consistent patterns & web standards (HTTP, REST, JSON)
- Efficient & cost-effective
- Work well with SDKs in many programming languages
- Customers can create fault-tolerant apps by supporting retries/idempotency/optimistic concurrency
- Sustainable & versionable via clear API contracts with 2 requirements:
  1. Customer workloads must never break due to a service change
  2. Customers can adopt a version without requiring code changes

Technology and software is constantly changing and evolving, and as such, this is intended to be a living document. [Open an issue](https://github.com/microsoft/api-guidelines/issues/new/choose) to suggest a change or propose a new idea.

See the [Considerations for Service Design](./ConsiderationsForServiceDesign.md) for an introduction to the topic of API design for Azure services.

*NOTE: For an existing GA'd service, don't change/break its existing API; instead, leverage these concepts for future APIs while prioritizing consistency within your existing service.*

### Prescriptive Guidance
This document offers prescriptive guidance labeled as follows:

:white_check_mark: **DO** adopt this pattern. If you feel you need an exception, contact the Azure HTTP/REST Stewardship Board **prior** to implementation.

:ballot_box_with_check: **YOU SHOULD** adopt this pattern. If not following this advice, you MUST disclose your reason during the Azure HTTP/REST Stewardship Board review.

:heavy_check_mark: **YOU MAY** consider this pattern if appropriate to your situation. No notification to the Azure HTTP/REST Stewardship Board is required.

:warning: **YOU SHOULD NOT** adopt this pattern. If not following this advice, you MUST disclose your reason during the Azure HTTP/REST Stewardship Board review.

:no_entry: **DO NOT** adopt this pattern. If you feel you need an exception, contact the Azure HTTP/REST Stewardship Board **prior** to implementation.

*If you feel you need an exception, or need clarity based on your situation, please contact the Azure HTTP/REST Stewardship Board **prior** to release of your API.*

## Building Blocks: HTTP, REST, & JSON
The Microsoft Azure Cloud platform exposes its APIs through the core building blocks of the Internet; namely HTTP, REST, and JSON. This section provides you with a general understanding of how these technologies should be applied when creating your service.

### HTTP
Azure services must adhere to the HTTP specification, [RFC7231](https://tools.ietf.org/html/rfc7231). This section further refines and constrains how service implementors should apply the constructs defined in the HTTP specification. It is therefore, important that you have a firm understanding of the following concepts:

- [Uniform Resource Locators (URLs)](#uniform-resource-locators-urls)
- [HTTP Request / Response Pattern](#http-request--response-pattern)
- [HTTP Query Parameters and Header Values](#http-query-parameters-and-header-values)

#### Uniform Resource Locators (URLs)

A Uniform Resource Locator (URL) is how developers access the resources of your service. Ultimately, URLs are how developers form a cognitive model of your service's resources.

:white_check_mark: **DO** use this URL pattern:
```text
https://<tenant>.<region>.<service>.<cloud>/<service-root>/<resource-collection>/<resource-id>
```

Where:
 | Field | Description
 | - | - |
 | tenant | Regionally-unique ID representing a tenant (used for isolation, billing, quota enforcement, lifetime of resources, etc.)
 | region | Identifies the tenant's selected region. This region string MUST match one of the strings in the "Name" column returned from running this Azure CLI's "az account list-locations -o table"
 | service | Name of the service (ex: blobstore, servicebus, directory, or management)
 | cloud | Cloud domain name, e.g. `azure.net` (see Azure CLI's "az cloud list")
 | service&#x2011;root | Service-specific path (ex: blobcontainer, myqueue)
 | resource&#x2011;collection | Name of the collection, unabbreviated, pluralized
 | resource&#x2011;id | Id of resource within the resource-collection. This MUST be the raw string/number/guid value with no quoting but properly escaped to fit in a URL segment.
 

:white_check_mark: **DO** use kebab-casing (preferred) or camel-casing for URL path segments. If the segment refers to a JSON field, use camel casing.

:white_check_mark: **DO** return `414-URI Too Long` if a URL exceeds 2083 characters

:white_check_mark: **DO** treat service-defined URL path segments as case-sensitive. If the passed-in case doesn't match what the service expects, the request **MUST** fail with a `404-Not found` HTTP return code.

Some customer-provided path segment values may be compared case-insensitivity if the abstraction they represent is normally compared with case-insensitivity. For example, a UUID path segment of 'c55f6b35-05f6-42da-8321-2af5099bd2a2' should be treated identical to 'C55F6B35-05F6-42DA-8321-2AF5099BD2A2'

:white_check_mark: **DO** ensure proper casing when returning a URL in an HTTP response header value or inside a JSON response body

:white_check_mark: **DO** restrict the characters in service-defined path segments to `0-9  A-Z  a-z  -  .  _  ~`, with `:` allowed only as described below to designate an action operation.

:ballot_box_with_check: **YOU SHOULD** restrict the characters allowed in user-specified path segments (i.e. path parameters values) to `0-9  A-Z  a-z  -  .  _  ~` (do not allow `:`).

:ballot_box_with_check: **YOU SHOULD** keep URLs readable; if possible, avoid UUIDs & %-encoding (ex: Cádiz is %-encoded as C%C3%A1diz)

:heavy_check_mark: **YOU MAY** use these other characters in the URL path but they will likely require %-encoding [[RFC 3986](https://datatracker.ietf.org/doc/html/rfc3986#section-2.1)]: `/  ?  #  [  ]  @  !  $  &  '  (  )  *  +  ,  ;  =`

:heavy_check_mark: **YOU MAY** support a direct endpoint URL for performance/routing:
```text
https://<tenant>-<service-root>.<service>.<cloud>/...
```

Examples:
- Request URL: `https://blobstore.azure.net/contoso.com/account1/container1/blob2`
- Response header ([RFC2557](https://datatracker.ietf.org/doc/html/rfc2557#section-4)): `content-location : https://contoso-dot-com-account1.blobstore.azure.net/container1/blob2`
- GUID format: `https://00000000-0000-0000-C000-000000000046-account1.blobstore.azure.net/container1/blob2`

:white_check_mark: **DO** return URLs in response headers/bodies in a consistent form regardless of the URL used to reach the resource. Either always a UUID for `<tenant>` or always a single verified domain.

:heavy_check_mark: **YOU MAY** use URLs as values
```text
https://api.contoso.com/items?url=https://resources.contoso.com/shoes/fancy
```

#### HTTP Request / Response Pattern
The HTTP Request / Response pattern dictates how your API behaves. For example: POST methods that create resources must be idempotent, GET method results may be cached, the If-Modified and ETag headers offer optimistic concurrency. The URL of a service, along with its request/response bodies, establishes the overall contract that developers have with your service. As a service provider, how you manage the overall request / response pattern should be one of the first implementation decisions you make.

Cloud applications embrace failure. Therefore, to enable customers to write fault-tolerant applications, _all_ service operations (including POST) **must** be idempotent. Implementing services in an idempotent manner, with an "exactly once" semantic, enables developers to retry requests without the risk of unintended consequences.

##### Exactly Once Behavior = Client Retries & Service Idempotency

:white_check_mark: **DO** ensure that _all_ HTTP methods are idempotent.

:ballot_box_with_check: **YOU SHOULD** use PUT or PATCH to create a resource as these HTTP methods are easy to implement, allow the customer to name their own resource, and are idempotent.

:heavy_check_mark: **YOU MAY** use POST to create a resource but you must make it idempotent and, of course, the response **MUST** return the URL of the created resource with a 201-Created. One way to make POST idempotent is to use the Repeatability-Request-ID & Repeatability-First-Sent headers (See [Repeatability of requests](#Repeatability-of-requests)).

##### HTTP Return Codes

:white_check_mark: **DO** adhere to the return codes in the following table when the method completes synchronously and is successful:

Method | Description | Response Status Code
-------|-------------|---------------------
PATCH  | Create/Modify the resource with JSON Merge Patch | `200-OK`, `201-Created`
PUT    | Create/Replace the _whole_ resource | `200-OK`, `201-Created`
POST   | Create new resource (ID set by service) | `201-Created` with URL of created resource
POST   | Action | `200-OK`, `204-No Content` (only when nothing returned in response body)
GET    | Read (i.e. list) a resource collection | `200-OK`
GET    | Read the resource | `200-OK`
DELETE | Remove the resource | `204-No Content`\; avoid `404-Not Found`

:white_check_mark: **DO** return status code `202-Accepted` and follow the guidance in [Long-Running Operations & Jobs](#long-running-operations--jobs) when a PUT, POST, or DELETE method completes asynchronously.

:white_check_mark: **DO** treat method names as case sensitive and should always be in uppercase

:white_check_mark: **DO** return the state of the resource after a PUT, PATCH, POST, or GET operation with a `200-OK` or `201-Created`.

:white_check_mark: **DO** return a `204-No Content` without a resource/body for a DELETE operation (even if the URL identifies a resource that does not exist; do not return `404-Not Found`)

:white_check_mark: **DO** return a `403-Forbidden` when the user does not have access to the resource _unless_ this would leak information about the existence of the resource that should not be revealed for security/privacy reasons, in which case the response should be `404-Not Found`. [Rationale: a `403-Forbidden` is easier to debug for customers, but should not be used if even admitting the existence of things could potentially leak customer secrets.]

:white_check_mark: **DO** support caching and optimistic concurrency by honoring the the `If-Match`, `If-None-Match`, if-modified-since, and if-unmodified-since request headers and by returning the ETag and last-modified response headers

#### HTTP Query Parameters and Header Values
Because information in the service URL, as well as the request / response, are strings, there must be a predictable, well-defined scheme to convert strings to their corresponding values.

:white_check_mark: **DO** validate all query parameter and request header values and fail the operation with `400-Bad Request` if any value fails validation. Return an error response as described in the [Handling Errors](#Handling-errors) section indicating what is wrong so customer can diagnose the issue and fix it themselves.

:white_check_mark: **DO** use the following table when translating strings:

Data type | Document that string must be
--------- | -------
Boolean   | true / false (all lowercase)
Integer   | -2<sup>53</sup>+1 to +2<sup>53</sup>-1 (for consistency with JSON limits on integers [RFC8259](https://datatracker.ietf.org/doc/html/rfc8259))
Float     | [IEEE-754 binary64](https://en.wikipedia.org/wiki/Double-precision_floating-point_format)
String    | (Un)quoted?, max length, legal characters, case-sensitive, multiple delimiter
UUID      | 123e4567-e89b-12d3-a456-426614174000 (no {}s, hyphens, case-insensitive) [RFC4122](https://datatracker.ietf.org/doc/html/rfc4122)
Date/Time (Header) | Sun, 06 Nov 1994 08:49:37 GMT [RFC7231, Section 7.1.1.1](https://datatracker.ietf.org/doc/html/rfc7231#section-7.1.1.1)
Date/Time (Query parameter) | YYYY-MM-DDTHH:mm:ss.sssZ (with at most 3 digits of fractional seconds) [RFC3339](https://datatracker.ietf.org/doc/html/rfc3339)
Byte array | Base-64 encoded, max length
Array      | One of a) a comma-separated list of values (preferred), or b) separate `name=value` parameter instances for each value of the array


The table below lists the headers most used by Azure services:

<<<<<<< HEAD
Header Key              | Applies to | Example
----------------------- | ---------- | -------------
_authorization_         | Request    | Bearer eyJ0...Xd6j (Support Azure Active Directory)
_x-ms-useragent_        | Request    | (see [Distributed Tracing & Telemetry](#Distributed-Tracing--Telemetry))
traceparent             | Request    | (see [Distributed Tracing & Telemetry](#Distributed-Tracing--Telemetry))
tracecontext            | Request    | (see [Distributed Tracing & Telemetry](#Distributed-Tracing--Telemetry))
accept                  | Request    | application/json
If-Match                | Request    | "67ab43" or * (no quotes) (see [Conditional Requests](#Conditional-Requests))
If-None-Match           | Request    | "67ab43" or * (no quotes) (see [Conditional Requests](#Conditional-Requests))
If-Modified-Since       | Request    | Sun, 06 Nov 1994 08:49:37 GMT (see [Conditional Requests](#Conditional-Requests))
If-Unmodified-Since     | Request    | Sun, 06 Nov 1994 08:49:37 GMT (see [Conditional Requests](#Conditional-Requests))
date                    | Both       | Sun, 06 Nov 1994 08:49:37 GMT (see [RFC7231, Section 7.1.1.2](https://datatracker.ietf.org/doc/html/rfc7231#section-7.1.1.2))
_content-type_          | Both       | application/merge-patch+json
_content-length_        | Both       | 1024
_x-ms-request-id_       | Response   | 4227cdc5-9f48-4e84-921a-10967cb785a0 (see [Distributed Tracing & Telemetry](#Distributed-Tracing--Telemetry))
_x-ms-client-request-id_| Both       | 227cdc5-9f48-4e84-921a-10967cb785a1 (see [Distributed Tracing & Telemetry](#Distributed-Tracing--Telemetry))
ETag                    | Response   | "67ab43" (see [Conditional Requests](#Conditional-Requests))
last-modified           | Response   | Sun, 06 Nov 1994 08:49:37 GMT
_x-ms-error-code_       | Response   | (see [Handling Errors](#Handling-Errors))
retry-after             | Response   | 180 (see [RFC 7231, Section 7.1.3](https://datatracker.ietf.org/doc/html/rfc7231#section-7.1.3))
=======
Header Key          | Applies to | Example
------------------- | ---------- | -------------
_authorization_     | Request    | Bearer eyJ0...Xd6j (Support Azure Active Directory)
_x-ms-useragent_    | Request    | (see [Distributed Tracing & Telemetry](#Distributed-Tracing--Telemetry))
traceparent         | Request    | (see [Distributed Tracing & Telemetry](#Distributed-Tracing--Telemetry))
tracecontext        | Request    | (see [Distributed Tracing & Telemetry](#Distributed-Tracing--Telemetry))
accept              | Request    | application/json
If-Match            | Request    | "67ab43" or * (no quotes) (see [Conditional Requests](#Conditional-Requests))
If-None-Match       | Request    | "67ab43" or * (no quotes) (see [Conditional Requests](#Conditional-Requests))
If-Modified-Since   | Request    | Sun, 06 Nov 1994 08:49:37 GMT (see [Conditional Requests](#Conditional-Requests))
If-Unmodified-Since | Request    | Sun, 06 Nov 1994 08:49:37 GMT (see [Conditional Requests](#Conditional-Requests))
date                | Both       | Sun, 06 Nov 1994 08:49:37 GMT (see [RFC7231, Section 7.1.1.2](https://datatracker.ietf.org/doc/html/rfc7231#section-7.1.1.2))
_content-type_      | Both       | application/merge-patch+json
_content-length_    | Both       | 1024
_x-ms-request-id_   | Response   | 4227cdc5-9f48-4e84-921a-10967cb785a0
ETag                | Response   | "67ab43" (see [Conditional Requests](#Conditional-Requests))
last-modified       | Response   | Sun, 06 Nov 1994 08:49:37 GMT
_x-ms-error-code_   | Response   | (see [Handling Errors](#Handling-Errors))
_azure-deprecating_ | Response   | (see [Deprecating Behavior](#Deprecating-Behavior))
retry-after         | Response   | 180 (see [RFC 7231, Section 7.1.3](https://datatracker.ietf.org/doc/html/rfc7231#section-7.1.3))
>>>>>>> 3ccd6ff3

:white_check_mark: **DO** support all headers shown in _italics_

:white_check_mark: **DO** specify headers using kebab-casing

:white_check_mark: **DO** compare request header names using case-insensitivity

:white_check_mark: **DO** compare request header values using case-sensitivity if the header name requires it

:white_check_mark: **DO** accept date values in headers in HTTP-Date format and return date values in headers in the IMF-fixdate format as defined in [RFC7231, Section 7.1.1.1](https://datatracker.ietf.org/doc/html/rfc7231#section-7.1.1.1), e.g. "Sun, 06 Nov 1994 08:49:37 GMT".

Note: The RFC 7321 IMF-fixdate format is a "fixed-length and single-zone subset" of the RFC 1123 / RFC 5822 format, which means: a) year must be four digits, b) the seconds component of time is required, and c) the timezone must be GMT.

:white_check_mark: **DO** create an opaque value that uniquely identifies the request and return this value in the `x-ms-request-id` response header.

Your service should include the `x-ms-request-id` value in error logs so that users can submit support requests for specific failures using this value.

:no_entry: **DO NOT** fail a request that contains an unrecognized header. Headers may be added by API gateways or middleware and this must be tolerated

:no_entry: **DO NOT** use "x-" prefix for custom headers, unless the header already exists in production [[RFC 6648](https://datatracker.ietf.org/doc/html/rfc6648)].

**Additional References**
- [StackOverflow - Difference between http parameters and http headers](https://stackoverflow.com/questions/40492782)
- [Standard HTTP Headers](https://httpwg.org/specs/rfc7231.html#header.field.registration)
- [Why isn't HTTP PUT allowed to do partial updates in a REST API?](https://stackoverflow.com/questions/19732423/why-isnt-http-put-allowed-to-do-partial-updates-in-a-rest-api)

### REpresentational State Transfer (REST)
REST is an architectural style with broad reach that emphasizes scalability, generality, independent deployment, reduced latency via caching, and security. When applying REST to your API, you define your service’s resources as a collections of items.
These are typically the nouns you use in the vocabulary of your service. Your service's [URLs](#uniform-resource-locators-urls) determine the hierarchical path developers use to perform CRUD (create, read, update, and delete) operations on resources. Note, it's important to model resource state, not behavior.
There are patterns, later in these guidelines, that describe how to invoke behavior on your service. See [this article in the Azure Architecture Center](https://docs.microsoft.com/en-us/azure/architecture/best-practices/api-design) for a more detailed discussion of REST API design patterns.

When designing your service, it is important to optimize for the developer using your API.

:white_check_mark: **DO** focus heavily on clear & consistent naming

:white_check_mark: **DO** ensure your resource paths make sense

:white_check_mark: **DO** simplify operations with few required query parameters & JSON fields

:white_check_mark: **DO** establish clear contracts for string values

:white_check_mark: **DO** use proper response codes/bodies so customer can diagnose their own problems and fix them without contacting Azure support or the service team

#### JSON Resource Schema & Field Mutability

:white_check_mark: **DO** use the same JSON schema for PUT request/response, PATCH response, GET response, and POST request/response on a given URL path. The PATCH request schema should contain all the same fields with no required fields. This allows one SDK type for input/output operations and enables the response to be passed back in a request.

:white_check_mark: **DO** think about your resource's fields and how they are used:

Field Mutability | Service Request's behavior for this field
-----------------| -----------------------------------------
**Create** | Service honors field only when creating a resource. Minimize create-only fields so customers don't have to delete & re-create the resource.
**Update** | Service honors field when creating or updating a resource
**Read**   | Service returns this field in a response. If the client passed a read-only field, the service **MUST** fail the request unless the passed-in value matches the resource's current value

In addition to the above, a field may be "required" or "optional". A required field is guaranteed to always exist and will typically _not_ become a nullable field in a SDK's data structure. This allows customers to write code without performing a null-check.
Because of this, required fields can only be introduced in the 1st version of a service; it is a breaking change to introduce required fields in a later version. In addition, it is a breaking change to remove a required field or make an optional field required or vice versa.

:white_check_mark: **DO** make fields simple and maintain a shallow hierarchy.

:white_check_mark: **DO** use camel case for all JSON field names. Do not upper-case acronyms; use camel case.

:white_check_mark: **DO** treat JSON field names with case-sensitivity.

:white_check_mark: **DO** treat JSON field values with case-sensitivity. There may be some exceptions (e.g. GUIDs) but avoid if at all possible.

:white_check_mark: **DO** use GET for resource retrieval and return JSON in the response body

:white_check_mark: **DO** create and update resources using PATCH [RFC5789] with JSON Merge Patch [(RFC7396)](https://datatracker.ietf.org/doc/html/rfc7396) request body.

:white_check_mark: **DO** use PUT with JSON for wholesale create/update operations. **NOTE:** If a v1 client PUTs a resource; any fields introduced in V2+ should be reset to their default values (the equivalent to DELETE followed by PUT).

:white_check_mark: **DO** use DELETE to remove a resource.

:white_check_mark: **DO** fail an operation with `400-Bad Request` if the request is improperly-formed or if any JSON field name or value is not fully understood by the specific version of the service. Return an error response as described in [Handling errors](#Handling-errors) indicating what is wrong so customer can diagnose the issue and fix it themselves.

:heavy_check_mark: **YOU MAY** return secret fields via POST **if absolutely necessary**.

:no_entry: **DO NOT** return secret fields via GET. For example, do not return `administratorPassword` in JSON.

:no_entry: **DO NOT** add fields to the JSON if the value is easily computable from other fields to avoid bloating the body.

##### Create / Update / Replace Processing Rules

:white_check_mark: **DO** follow the processing below to create/update/replace a resource:

When using this method | if this condition happens | use&nbsp;this&nbsp;response&nbsp;code
---------------------- | ------------------------- | ----------------------
PATCH/PUT | Any JSON field name/value not known/valid | `400-Bad Request`
PATCH/PUT | Any Read field passed (client can't set Read fields) | `400-Bad Request`
| **If&nbsp;the&nbsp;resource&nbsp;does&nbsp;not&nbsp;exist** |
PATCH/PUT | Any mandatory Create/Update field missing | `400-Bad Request`
PATCH/PUT | Create resource using Create/Update fields | `201-Created`
| **If&nbsp;the&nbsp;resource&nbsp;already&nbsp;exists** |
PATCH | Any Create field doesn't match current value (allows retries) | `409-Conflict`
PATCH | Update resource using Update fields | `200-OK`
PUT | Any mandatory Create/Update field missing | `400-Bad Request`
PUT | Overwrite resource entirely using Create/Update fields | `200-OK`

#### Handling Errors
There are 2 kinds of errors:
- An error where you expect customer code to gracefully recover at runtime
- An error indicating a bug in customer code that is unlikely to be recoverable at runtime; the customer must just fix their code

:white_check_mark: **DO** return an `x-ms-error-code` response header with a string error code indicating what went wrong.

*NOTE: `x-ms-error-code` values are part of your API contract (because customer code is likely to do comparisons against them) and cannot change in the future.*

:heavy_check_mark: **YOU MAY** implement the `x-ms-error-code` values as an enum with `"modelAsString": true` because it's possible add new values over time.  In particular, it's only a breaking change if the same conditions result in a *different* top-level error code.

:warning: **YOU SHOULD NOT** add new top-level error codes to an existing API without bumping the service version.

:white_check_mark: **DO** carefully craft unique `x-ms-error-code` string values for errors that are recoverable at runtime.  Reuse common error codes for usage errors that are not recoverable.

:heavy_check_mark: **YOU MAY** group common customer code errors into a few `x-ms-error-code` string values.

:white_check_mark: **DO** ensure that the top-level error's `code` value is identical to the `x-ms-error-code` header's value.

:white_check_mark: **DO** provide a response body with the following structure:

**ErrorResponse** : Object

Property | Type | Required | Description
-------- | ---- | :------: | -----------
`error` | ErrorDetail | ✔ | The top-level error object whose `code` matches the `x-ms-error-code` response header

**ErrorDetail** : Object

Property | Type | Required | Description
-------- | ---- | :------: | -----------
`code` | String | ✔ | One of a server-defined set of error codes.
`message` | String | ✔ | A human-readable representation of the error.
`target` | String |  | The target of the error.
`details` | ErrorDetail[] |  | An array of details about specific errors that led to this reported error.
`innererror` | InnerError |  | An object containing more specific information than the current object about the error.
_additional properties_ |   | | Additional properties that can be useful when debugging.

**InnerError** : Object

Property | Type | Required | Description
-------- | ---- | :------: | -----------
`code` | String |  | A more specific error code than was provided by the containing error.
`innererror` | InnerError |  | An object containing more specific information than the current object about the error.

Example:
```json
{
  "error": {
    "code": "InvalidPasswordFormat",
    "message": "Human-readable description",
    "target": "target of error",
    "innererror": {
      "code": "PasswordTooShort",
      "minLength": 6,
    }
  }
}
```

:white_check_mark: **DO** document the service's top-level error code strings; they are part of the API contract.

:heavy_check_mark: **YOU MAY** treat the other fields as you wish as they are _not_ considered part of your service's API contract and customers should not take a dependency on them or their value. They exist to help customers self-diagnose issues.

:heavy_check_mark: **YOU MAY** add additional properties for any data values in your error message so customers don't resort to parsing your error message.  For example, an error with `"message": "A maximum of 16 keys are allowed per account."` might also add a `"maximumKeys": 16` property.  This is not part of your API contract and should only be used for diagnosing problems.

*Note: Do not use this mechanism to provide information developers need to rely on in code (ex: the error message can give details about why you've been throttled, but the `Retry-After` should be what developers rely on to back off).*

:warning: **YOU SHOULD NOT** document specific error status codes in your OpenAPI/Swagger spec unless the "default" response cannot properly describe the specific error response (e.g. body schema is different).

### JSON
Services, and the clients that access them, may be written in multiple languages. To ensure interoperability, JSON establishes the "lowest common denominator" type system, which is always sent over the wire as UTF-8 bytes. This system is very simple and consists of three types:

 Type | Description
 ---- | -----------
 Boolean | true/false (always lowercase)
 Number  | Signed floating point (IEEE-754 binary64; int range: -2<sup>53</sup>+1 to +2<sup>53</sup>-1)
 String  | Used for everything else

:white_check_mark: **DO** use integers within the acceptable range of JSON number.

:white_check_mark: **DO** establish a well-defined contract for the format of strings. For example, determine maximum length, legal characters, case-(in)sensitive comparisons, etc. Where possible, use standard formats, e.g. RFC3339 for date/time.

:white_check_mark: **DO** use strings formats that are well-known and easily parsable/formattable by many programming languages, e.g. RFC3339 for date/time.

:white_check_mark: **DO** ensure that information exchanged between your service and any client is "round-trippable" across multiple programming languages.

:white_check_mark: **DO** use [RFC3339](https://datatracker.ietf.org/doc/html/rfc3339) for date/time.

:white_check_mark: **DO** use a fixed time interval to express durations e.g., milliseconds, seconds, minutes, days, etc., and include the time unit in the property name e.g., `backupTimeInMinutes` or `ttlSeconds`.

:heavy_check_mark: **YOU MAY** use [RFC3339 time intervals](https://wikipedia.org/wiki/ISO_8601#Durations) only when users must be able to specify a time interval that may change from month to month or year to year e.g., "P3M" represents 3 months no matter how many days between the start and end dates, or "P1Y" represents 366 days on a leap year. The value must be round-trippable.

:white_check_mark: **DO** use [RFC4122](https://datatracker.ietf.org/doc/html/rfc4122) for UUIDs.

:heavy_check_mark: **YOU MAY** use JSON objects to group sub-fields together.

:heavy_check_mark: **YOU MAY** use JSON arrays if maintaining an order of values is required. Avoid arrays in other situations since arrays can be difficult and inefficient to work with, especially with JSON Merge Patch where the entire array needs to be read prior to any operation being applied to it.

:ballot_box_with_check: **YOU SHOULD** use JSON objects instead of arrays whenever possible.

#### Enums & SDKs (Client libraries)
It is common for strings to have an explicit set of values. These are often reflected in the OpenAPI definition as enumerations. These are extremely useful for developer tooling, e.g. code completion, and client library generation.

However, it is not uncommon for the set of values to grow over the life of a service. For this reason, Microsoft's tooling uses the concept of an "extensible enum," which indicates that the set of values should be treated as only a _partial_ list.
This indicates to client libraries and customers that values of the enumeration field should be effectively treated as strings and that undocumented value may returned in the future. This enables the set of values to grow over time while ensuring stability in client libraries and customer code.

:ballot_box_with_check: **YOU SHOULD** use extensible enumerations unless you are positive that the symbol set will NEVER change over time.

:white_check_mark: **DO** document to customers that new values may appear in the future so that customers write their code today expecting these new values tomorrow.

:no_entry: **DO NOT** remove values from your enumeration list as this breaks customer code.

#### Polymorphic types
:warning: **YOU SHOULD NOT** use polymorphic JSON types because they greatly complicate the customer code due to runtime dynamic casts and the introduction of new types in the future.

If you can't avoid them, then follow the guideline below.

:white_check_mark: **DO** define a `kind` field indicating the kind of the resource and include any kind-specific fields in the body.

Below is an example of JSON for a Rectangle and Circle:
**Rectangle**
```json
{
   "kind": "rectangle",
   "x": 100,
   "y": 50,
   "width": 10,
   "length": 24,
   "fillColor": "Red",
   "lineColor": "White",
   "subscription": {
      "kind": "free"
   }
}
```

**Circle**
 ```json
{
   "kind": "circle",
   "x": 100,
   "y": 50,
   "radius": 10,
   "fillColor": "Green",
   "lineColor": "Black",
   "subscription": {
      "kind": "paid",
      "expiration": "2024",
      "invoice": "123456"
   }
}
```
Both Rectangle and Circle have common fields: `kind`, `fillColor`, `lineColor`, and `subscription`. A Rectangle also has `x`, `y`, `width`, and `length` while a Circle has `x`, `y`, and `radius`. The `subscription` is a nested polymorphic type. A `free` subscription has no additional fields and a `paid` subscription has `expiration` and `invoice` fields.

## Common API Patterns

### Performing an Action
The REST specification is used to model the state of a resource, and is primarily intended to handle CRUD (Create, Read, Update, Delete) operations. However, many services require the ability to perform an action on a resource, e.g. getting the thumbnail of an image or rebooting a VM.  It is also sometimes useful to perform an action on a collection.

:ballot_box_with_check: **YOU SHOULD** pattern your URL like this to perform an action on a resource
**URL Pattern**
```text
https://.../<resource-collection>/<resource-id>:<action>?<input parameters>
```

**Example**
```text
https://.../users/Bob:grant?access=read
```

:ballot_box_with_check: **YOU SHOULD** pattern your URL like this to perform an action on a collection
**URL Pattern**
```text
https://.../<resource-collection>:<action>?<input parameters>
```

**Example**
```text
https://.../users:grant?access=read
```

Note: To avoid potential collision of actions and resource ids, you should disallow the use of the ":" character in resource ids.

:white_check_mark: **DO** use a POST operation for any action on a resource or collection.

:white_check_mark: **DO** support the Repeatability-Request-ID & Repeatability-First-Sent request headers if the action needs to be idempotent if retries occur.

:white_check_mark: **DO** return a `200-OK` when the action completes synchronously and successfully.

:ballot_box_with_check: **YOU SHOULD** use a verb as the `<action>` component of the path.

:no_entry: **DO NOT** use an action operation when the operation behavior could reasonably be defined as one of the standard REST Create, Read, Update, Delete, or List operations.

### Collections
:white_check_mark: **DO** structure the response to a list operation as an object with a top-level array field containing the set (or subset) of resources.

:ballot_box_with_check: **YOU SHOULD** support paging today if there is ever a chance in the future that the number of items can grow to be very large.
> NOTE: It is a breaking change to add paging in the future

:heavy_check_mark: **YOU MAY** expose an operation that lists your resources by supporting a GET method with a URL to a resource-collection (as opposed to a resource-id).

**Example Response Body**
```json
{
    "value": [
       { "id": "Item 01", "etag": "0xabc", "price": 99.95, "sizes": null },
       { … },
       { … },
       { "id": "Item 99", "etag": "0xdef", "price": 59.99, "sizes": null }
    ],
    "nextLink": "{opaqueUrl}"
 }
```

:white_check_mark: **DO** include the _id_ field and _etag_ field (if supported) for each item as this allows the customer to modify the item in a future operation.

:white_check_mark: **DO** clearly document that resources may be skipped or duplicated across pages of a paginated collection unless the operation has made special provisions to prevent this (like taking a time-expiring snapshot of the collection).

:white_check_mark: **DO** return a `nextLink` field with an absolute URL that the client can GET in order to retrieve the next page of the collection.

Note: The service is responsible for performing any URL-encoding required on the `nextLink` URL.

:white_check_mark: **DO** include any query parameters required by the service in `nextLink`, including `api-version`.

:ballot_box_with_check: **YOU SHOULD** use `value` as the name of the top-level array field unless a more appropriate name is available.

:no_entry: **DO NOT** return the `nextLink` field at all when returning the last page of the collection.

:no_entry: **DO NOT** return the `nextLink` field with a value of null.

:warning: **YOU SHOULD NOT** return a `count` of all objects in the collection as this may be expensive to compute.

#### Query options
:heavy_check_mark: **YOU MAY** support the following query parameters allowing customers to control the list operation:

Parameter&nbsp;name | Type | Description
------------------- | ---- | -----------
`filter`       | string            | an expression on the resource type that selects the resources to be returned
`orderby`      | string&nbsp;array | a list of expressions that specify the order of the returned resources
`skip`         | integer           | an offset into the collection of the first resource to be returned
`top`          | integer           | the maximum number of resources to return from the collection
`maxpagesize`  | integer           | the maximum number of resources to include in a single response
`select`       | string&nbsp;array | a list of field names to be returned for each resource
`expand`       | string&nbsp;array | a list of the related resources to be included in line with each resource

:white_check_mark: **DO** return an error if the client specifies any parameter not supported by the service.

:white_check_mark: **DO** treat these query parameter names as case-sensitive.

:white_check_mark: **DO** apply `select` or `expand` options after applying all the query options in the table above.

:white_check_mark: **DO** apply the query options to the collection in the order shown in the table above.

:no_entry: **DO NOT** prefix any of these query parameter names with "$" (the convention in the [OData standard](http://docs.oasis-open.org/odata/odata/v4.01/odata-v4.01-part1-protocol.html#sec_QueryingCollections)).

#### `filter`

:heavy_check_mark: **YOU MAY** support `filter`ing of the results of a list operation with the `filter` query parameter.

The value of the `filter` option is an expression involving the fields of the resource that produces a Boolean value. This expression is evaluated for each resource in the collection and only items where the expression evaluates to true are included in the response.

:white_check_mark: **DO** omit all resources from the collection for which the `filter` expression evaluates to false or to null, or references properties that are unavailable due to permissions.

Example: return all Products whose Price is less than $10.00

```text
GET https://api.contoso.com/products?`filter`=price lt 10.00
```

##### `filter` operators

:heavy_check_mark: **YOU MAY** support the following operators in `filter` expressions:

Operator                 | Description           | Example
--------------------     | --------------------- | -----------------------------------------------------
**Comparison Operators** |                       |
eq                       | Equal                 | city eq 'Redmond'
ne                       | Not equal             | city ne 'London'
gt                       | Greater than          | price gt 20
ge                       | Greater than or equal | price ge 10
lt                       | Less than             | price lt 20
le                       | Less than or equal    | price le 100
**Logical Operators**    |                       |
and                      | Logical and           | price le 200 and price gt 3.5
or                       | Logical or            | price le 3.5 or price gt 200
not                      | Logical negation      | not price le 3.5
**Grouping Operators**   |                       |
( )                      | Precedence grouping   | (priority eq 1 or city eq 'Redmond') and price gt 100

:white_check_mark: **DO** respond with an error message as defined in the [Handling Errors](#handling-errors) section if a client includes an operator in a `filter` expression that is not supported by the operation.

:white_check_mark: **DO** use the following operator precedence for supported operators when evaluating `filter` expressions. Operators are listed by category in order of precedence from highest to lowest. Operators in the same category have equal precedence and should be evaluated left to right:

| Group           | Operator | Description
| ----------------|----------|------------
| Grouping        | ( )      | Precedence grouping   |
| Unary           | not      | Logical Negation      |
| Relational      | gt       | Greater Than          |
|                 | ge       | Greater than or Equal |
|                 | lt       | Less Than             |
|                 | le       | Less than or Equal    |
| Equality        | eq       | Equal                 |
|                 | ne       | Not Equal             |
| Conditional AND | and      | Logical And           |
| Conditional OR  | or       | Logical Or            |

> :heavy_check_mark: **YOU MAY** support orderby and `filter` functions such as concat and contains. For more information, see [odata Canonical Functions](https://docs.oasis-open.org/odata/odata/v4.01/odata-v4.01-part2-url-conventions.html#_Toc31360979).

##### Operator examples
The following examples illustrate the use and semantics of each of the logical operators.

Example: all products with a name equal to 'Milk'

```text
GET https://api.contoso.com/products?`filter`=name eq 'Milk'
```

Example: all products with a name not equal to 'Milk'

```text
GET https://api.contoso.com/products?`filter`=name ne 'Milk'
```

Example: all products with the name 'Milk' that also have a price less than 2.55:

```text
GET https://api.contoso.com/products?`filter`=name eq 'Milk' and price lt 2.55
```

Example: all products that either have the name 'Milk' or have a price less than 2.55:

```text
GET https://api.contoso.com/products?`filter`=name eq 'Milk' or price lt 2.55
```

Example: all products that have the name 'Milk' or 'Eggs' and have a price less than 2.55:

```text
GET https://api.contoso.com/products?`filter`=(name eq 'Milk' or name eq 'Eggs') and price lt 2.55
```

#### orderby

:heavy_check_mark: **YOU MAY** support sorting of the results of a list operation with the `orderby` query parameter.
*NOTE: It is unusual for a service to support `orderby` because it is very expensive to implement as it requires sorting the entire large collection before being able to return any results.*

The value of the `orderby` parameter is a comma-separated list of expressions used to sort the items.
A special case of such an expression is a property path terminating on a primitive property.

Each expression in the `orderby` parameter value may include the suffix "asc" for ascending or "desc" for descending, separated from the expression by one or more spaces.

:white_check_mark: **DO** sort the collection in ascending order on an expression if "asc" or "desc" is not specified.

:white_check_mark: **DO** sort NULL values as "less than" non-NULL values.

:white_check_mark: **DO** sort items by the result values of the first expression, and then sort items with the same value for the first expression by the result value of the second expression, and so on.

:white_check_mark: **DO** use the inherent sort order for the type of the field. For example, date-time values should be sorted chronologically and not alphabetically.

:white_check_mark: **DO** respond with an error message as defined in the [Handling Errors](#Handling-errors) section if the client requests sorting by a field that is not supported by the operation.

For example, to return all people sorted by name in ascending order:
```text
GET https://api.contoso.com/people?orderby=name
```

For example, to return all people sorted by name in descending order and a secondary sort order of hireDate in ascending order.
```text
GET https://api.contoso.com/people?orderby=name desc,hireDate
```

Sorting MUST compose with `filter`ing such that:
```text
GET https://api.contoso.com/people?`filter`=name eq 'david'&orderby=hireDate
```
will return all people whose name is David sorted in ascending order by hireDate.

##### Considerations for sorting with pagination

:white_check_mark: **DO** use the same `filter`ing options and sort order for all pages of a paginated list operation response.

##### skip
:white_check_mark: **DO** define the `skip` parameter as an integer with a default and minimum value of 0.

:heavy_check_mark: **YOU MAY** allow clients to pass the `skip` query parameter to specify an offset into collection of the first resource to be returned.
##### top

:heavy_check_mark: **YOU MAY** allow clients to pass the `top` query parameter to specify the maximum number of resources to return from the collection.

If supporting `top`:
:white_check_mark: **DO** define the `top` parameter as an integer with a minimum value of 1. If not specified, `top` has a default value of infinity.

:white_check_mark: **DO** return the collection's `top` number of resources (if available), starting from `skip`.

##### maxpagesize

:heavy_check_mark: **YOU MAY** allow clients to pass the `maxpagesize` query parameter to specify the maximum number of resources to include in a single page response.

:white_check_mark: **DO** define the `maxpagesize` parameter as an optional integer with a default value appropriate for the collection.

:white_check_mark: **DO** make clear in documentation of the `maxpagesize` parameter that the operation may choose to return fewer resources than the value specified.

### API Versioning

Azure services need to change over time. However, when changing a service, there are 2 requirements:
 1. Already-running customer workloads must not break due to a service change
 2. Customers can adopt a new service version without requiring any code changes (Of course, the customer must modify code to leverage any new service features.)

*NOTE: the [Azure Breaking Change Policy](http://aka.ms/AzBreakingChangesPolicy/) has tables (section 5) describing what kinds of changes are considered breaking. Breaking changes are allowable (due to security/compliance/etc.) if approved by the [Azure Breaking Change Reviewers](mailto:azbreakchangereview@microsoft.com) but only following ample communication to customers and a lengthy deprecation period.*

:white_check_mark: **DO** review any API changes with the Azure API Stewardship Board

Clients specify the version of the API to be used in every request to the service, even requests to an `Operation-Location` or `nextLink` URL returned by the service.

:white_check_mark: **DO** use a required query parameter named `api-version` on every operation for the client to specify the API version.

:white_check_mark: **DO** use `YYYY-MM-DD` date values, with a `-preview` suffix for preview versions, as the valid values for `api-version`.

```text
PUT https://service.azure.com/users/Jeff?api-version=2021-06-04
```

:white_check_mark: **DO** use a later date for each new preview version

When releasing a new preview, the service team may completely retire any previous preview versions after giving customers at least 90 days to upgrade their code

:white_check_mark: **DO** use a later date for successive preview versions.

:no_entry: **DO NOT** introduce any breaking changes into the service.

:no_entry: **DO NOT** include a version number segment in any operation path.

:no_entry: **DO NOT** use the same date when transitioning from a preview API to a GA API. If the preview `api-version` is '2021-06-04-preview', the GA version of the API **must be** a date later than 2021-06-04

:no_entry: **DO NOT** keep a preview feature in preview for more than 1 year; it must go GA (or be removed) within 1 year after introduction.

#### Use Extensible Enums

While removing a value from an enum is a breaking change, adding value to an enum can be handled with an _extensible enum_.  An extensible enum is a string value that has been marked with a special marker - setting `modelAsString` to true within an `x-ms-enum` block.  For example:

```json
"createdByType": {
   "type": "string",
   "description": "The type of identity that created the resource.",
   "enum": [
      "User",
      "Application",
      "ManagedIdentity",
      "Key"
   ],
   "x-ms-enum": {
      "name": "createdByType",
      "modelAsString": true
   }
}
```

> :ballot_box_with_check: **You SHOULD** use extensible enums unless you are positive that the symbol set will **NEVER** change over time.

### Deprecating Behavior Notification

When the [API Versioning](#API-Versioning) guidance above cannot be followed and the [Azure Breaking Change Reviewers](mailto:azbreakchangereview@microsoft.com) approve a [breaking change](#123-definition-of-a-breaking-change) to a specific API version it must be communicated to its callers. The API version that is being deprecated must add the `azure-deprecating` response header with a semicolon-delimited string notifying the caller what is being deprecated, when it will no longer function, and a URL linking to more information such as what new operation they should use instead.

The purpose is to inform customers (when debugging/logging responses) that they must take action to modify their call to the service's operation and use a newer API version or their call will soon stop working entirely. It is not expected that client code will examine/parse this header's value in any way; it is purely informational to a human being. The string is _not_ part of an API contract (except for the semi-colon delimiters) and may be changed/improved at any time without incurring a breaking change.

:white_check_mark: **DO** include this header in the operation's response _only if_ the operation will stop working in the future and the client _must take_ action in order for it to keep working. 
> NOTE: We do not want to scare customers with this header.

:white_check_mark: **DO** make the header's value a semicolon-delimited string indicating a set of deprecations where each one indicates what is deprecating, when it is deprecating, and a URL to more information.

Deprecations should use the following pattern:
```text
<description> will retire on <date> (`url`);
```

Where the following placeholders should be provided:
- `description`: a human-readable description of what is being deprecated
- `date`: the target date that this will be deprecated. This should be expressed following the format in [ISO 8601](https://datatracker.ietf.org/doc/html/rfc7231#section-7.1.1.1), e.g. "2022-10-31".
- `url`: a fully qualified url that the user can follow to learn more about what is being deprecated, preferably to Azure Updates.

For example: 
```text
azure-deprecating: API version 2009-27-07 will retire on 2022-12-01 (https://azure.microsoft.com/updates/video-analyzer-retirement);TLS 1.0 & 1.1 will retire on 2020-10-30 (https://azure.microsoft.com/updates/azure-active-directory-registration-service-is-ending-support-for-tls-10-and-11/)
```

:no_entry: **DO NOT** introduce this header without approval from [Azure Breaking Change Reviewers](mailto:azbreakchangereview@microsoft.com) and an official deprecation notice on [Azure Updates](https://azure.microsoft.com/updates/).
### Repeatability of requests

The ability to retry failed requests for which a client never received a response greatly simplifies the ability to write resilient distributed applications. While HTTP designates some methods as safe and/or idempotent (and thus retryable), being able to retry other operations such as create-using-POST-to-collection is desirable.

:ballot_box_with_check: **YOU SHOULD** support repeatable requests according as defined in [OASIS Repeatable Requests Version 1.0](https://docs.oasis-open.org/odata/repeatable-requests/v1.0/repeatable-requests-v1.0.html).

- The tracked time window (difference between the `Repeatability-First-Sent` value and the current time) **MUST** be at least 5 minutes.
- A service advertises support for repeatability requests by adding the `Repeatability-First-Sent` and `Repeatability-Request-ID` to the set of headers for a given operation.
- When understood, all endpoints co-located behind a DNS name **MUST** understand the header. This means that a service **MUST NOT** ignore the presence of a header for any endpoints behind the DNS name, but rather fail the request containing a `Repeatability-Request-ID` header if that particular endpoint lacks support for repeatable requests. Such partial support **SHOULD** be avoided due to the confusion it causes for clients.

<!-- Open API Spec -->
[OpenAPI Specification]: https://github.com/OAI/OpenAPI-Specification/blob/main/versions/2.0.md

### Long-Running Operations & Jobs

When the processing for an operation may take a significant amount of time to complete, it should be
implemented as a _long-running operation (LRO)_. This allows clients to continue running while the
operation is being processed. The client obtains the outcome of the operation at some later time
through another API call.
See the [Long Running Operations section](./ConsiderationsForServiceDesign.md#long-running-operations) in
Considerations for Service Design for an introduction to the design of long-running operations.

:white_check_mark: **DO** implement an operation as an LRO if the 99th percentile response time is greater than 1s.

:no_entry: **DO NOT** implement PATCH as an LRO.  If LRO update is required it must be implemented with POST.

In rare instances where an operation may take a _very long_ time to complete, e.g. longer than 15 minutes,
it may be better to expose this as a first class resource of the API rather than as an operation on another resource.

There are two basic patterns for long-running operations in Azure. The first pattern is used for a POST and DELETE
operations that initiate the LRO. These return a `202 Accepted` response with a JSON status monitor in the response body.
The second pattern applies only in the case of a PUT operation to create a resource that also involves additional long-running processing.
For guidance on when to use a specific pattern, please refer to [Considerations for Service Design, Long Running Operations](./ConsiderationsForServiceDesign.md#long-running-operations).
These are described in the following two sections.

#### POST or DELETE LRO pattern

A POST or DELETE long-running operation accepts a request from the client to initiate the operation processing and returns
a [status monitor](https://datatracker.ietf.org/doc/html/rfc7231#section-6.3.3) that reports the operation's progress.

:no_entry: **DO NOT** use a long-running POST to create a resource -- use PUT as described below.

:white_check_mark: **DO** allow the client to pass an `Operation-Id` header with an ID for the operation's status monitor.

:white_check_mark: **DO** generate an ID (typically a GUID) for the status monitor if the `Operation-Id` header was not passed by the client.

:white_check_mark: **DO** fail a request with a `400-BadRequest` if the `Operation-Id` header matches an existing operation unless the request is identical to the prior request (a retry scenario).

:white_check_mark: **DO** perform as much validation as practical when initiating the operation to alert clients of errors early.

:white_check_mark: **DO** return a `202-Accepted` status code from the request that initiates an LRO if the processing of the operation was successfully initiated (except for "PUT with additional processing" type LRO).

:warning: **YOU SHOULD NOT** return any other `2xx` status code from the initial request of an LRO -- return `202-Accepted` and a status monitor even if processing was completed before the initiating request returns.

:white_check_mark: **DO** return a status monitor in the response body as described in [Obtaining status and results of long-running operations](#obtaining-status-and-results-of-long-running-operations).

:ballot_box_with_check: **YOU SHOULD** include an `Operation-Location` header in the response with the absolute URL of the status monitor for the operation.

:ballot_box_with_check: **YOU SHOULD** include the `api-version` query parameter in the `Operation-Location` header with the same version passed on the initial request if it is required by the get operation on the status monitor.

:ballot_box_with_check: **YOU SHOULD** allow any valid value of the `api-version` query parameter to be used in the get operation on the status monitor.

#### PUT operation with additional long-running processing

For a PUT (create or replace) with additional long-running processing:

:white_check_mark: **DO** allow the client to pass an `Operation-Id` header with a ID for the status monitor for the operation.

:white_check_mark: **DO** generate an ID (typically a GUID) for the status monitor if the `Operation-Id` header was not passed by the client.

:white_check_mark: **DO** fail a request with a `400-BadRequest` if the `Operation-Id` header that matches an existing operation unless the request is identical to the prior request (a retry scenario).

:white_check_mark: **DO** perform as much validation as practical when initiating the operation to alert clients of errors early.

:white_check_mark: **DO** return a `201-Created` status code for create or `200-OK` for replace from the initial request with a representation of the resource if the resource was created successfully.

:white_check_mark: **DO** include an `Operation-Id` header in the response with the ID of the status monitor for the operation.

:white_check_mark: **DO** include response headers with any additional values needed for a GET request to the status monitor (e.g. location).

:ballot_box_with_check: **YOU SHOULD** include an `Operation-Location` header in the response with the absolute URL of the status monitor for the operation.

:ballot_box_with_check: **YOU SHOULD** include the `api-version` query parameter in the `Operation-Location` header with the same version passed on the initial request if it is required by the get operation on the status monitor.

:ballot_box_with_check: **YOU SHOULD** allow any valid value of the `api-version` query parameter to be used in the get operation on the status monitor.

#### Obtaining status and results of long-running operations

For all long-running operations, the client will issue a GET on a status monitor resource to obtain the current status of the operation.

:white_check_mark: **DO** support the GET method on the status monitor endpoint that returns a `200-OK` response with the current state of the status monitor.

:white_check_mark: **DO** return a status monitor in the response body that conforms with the following structure:

**OperationStatus** : Object

Property | Type        | Required | Description
-------- | ----------- | :------: | -----------
`id`     | string      | true     | The unique id of the operation
`status` | string      | true     | enum that includes terminal values "Succeeded", "Failed", "Canceled"
`error`  | ErrorDetail |          | Error object that describes the error when status is "Failed"
`result` | object      |          | Only for POST action-type LRO, the results of the operation when completed successfully
additional<br/>properties | |     | Additional named or dynamic properties of the operation

:white_check_mark: **DO** include the `id` of the operation and any other values needed for the client to form a GET request to the status monitor (e.g. a `location` path parameter).

:white_check_mark: **DO** include a `Retry-After` header in the response to GET requests to the status monitor if the operation is not complete. The value of this header should be an integer number of seconds to wait before making the next request to the status monitor.

:white_check_mark: **DO** include the `result` property (if any) in the status monitor for a POST action-type long-running operation when the operation completes successfully.

:no_entry: **DO NOT** include a `result` property in the status monitor for a long-running operation that is not a POST action-type long-running operation.

:white_check_mark: **DO** retain the status monitor resource for some publicly documented period of time (at least 24 hours) after the operation completes.

### Bring your own Storage (BYOS)
Many services need to store and retrieve data files. For this scenario, the service should not implement its own 
storage APIs and should instead leverage the existing Azure Storage service. When doing this, the customer 
"owns" the storage account and just tells your service to use it. Colloquially, we call this <i>Bring Your Own Storage</i> as the customer is bringing their storage account to another service. BYOS provides significant benefits to service implementors: security, performance, uptime, etc. And, of course, most Azure customers are already familiar with the Azure Storage service. 

While Azure Managed Storage may be easier to get started with, as your service evolves and matures, BYOS provides the most flexibility and implementation choices. Further, when designing your APIs, be cognizant of expressing storage concepts and how clients will access your data. For example, if you are working with blobs, then you should not expose the concept of folders.

:white_check_mark: **DO** use the Bring Your Own Storage pattern

:white_check_mark: **DO** use a blob prefix for a logical folder (avoid terms such as ```directory```, ```folder```, or ```path```).

:no_entry: **DO NOT** require a fresh container per operation

:white_check_mark: **DO** use managed identity and Role Based Access Control ([RBAC](https://docs.microsoft.com/en-us/azure/role-based-access-control/overview)) as the mechanism allowing customers to grant permission to their Storage account to your service.

:white_check_mark: **DO** Add RBAC roles for every service operation that requires accessing Storage scoped to the exact permissions.

:white_check_mark: **DO** Ensure that RBAC roles are backward compatible, and specifically, do not take away permissions from a role that would break the operation of the service. Any change of RBAC roles that results in a change of the service behavior is considered a breaking change.


##### Handling 'downstream' errors
It is not uncommon to rely on other services, e.g. storage, when implementing your service. Inevitably, the services you depend on will fail. In these situations, you can include the downstream error code and text in the inner-error of the response body. This provides a consistent pattern for handling errors in the services you depend upon.

:white_check_mark: **DO** include error from downstream services as the 'inner-error' section of the response body.

#### Working with files
Generally speaking, there are two patterns that you will encounter when working with files; single file access, and file collections.

##### Single file access
Designing an API for accessing a single file, depending on your scenario, is relatively straight forward.

:heavy_check_mark: **YOU MAY** use a Shared Access Signature [SAS](https://docs.microsoft.com/en-us/azure/storage/common/storage-sas-overview) to provide access to a single file. SAS is considered the minimum security for files and can be used in lieu of, or in addition to, RBAC.

:ballot_box_with_check: **YOU SHOULD** if using HTTP (not HTTPS) document to users that all information is sent over the wire in clear text.

:white_check_mark: **DO** return an HTTP status code representing the result of your service operation's behavior. 

:white_check_mark: **DO** include the Storage error information in the 'inner-error' section of an error response if the error was the result of an internal Storage operation failure. This helps the client determine the underlying cause of the error, e.g.: a missing storage object or insufficient permissions. 

:white_check_mark: **DO** allow the customer to specify a URL path to a single Storage object if your service requires access to a single file.

:heavy_check_mark: **YOU MAY** allow the customer to provide a [last-modified](https://datatracker.ietf.org/doc/html/rfc7232#section-2.2) timestamp (in RFC1123 format) for read-only files. This allows the client to specify exactly which version of the files your service should use. When reading a file, your service passes this timestamp to Azure Storage using the [if-unmodified-since](https://datatracker.ietf.org/doc/html/rfc7232#section-3.4) request header. If the Storage operation fails with 412, the Storage object was modified and your service operation should return an appropriate 4xx status code and return the Storage error in your operation's 'inner-error' (see guideline above).

:white_check_mark: **DO** allow the customer to specify a URL path to a logical folder (via prefix and delimiter) if your service requires access to multiple files (within this folder). For more information, see [List Blobs API](https://docs.microsoft.com/en-us/rest/api/storageservices/list-blobs)

:heavy_check_mark: **YOU MAY** offer an ```extensions``` field representing an array of strings indicating file extensions of desired blobs within the logical folder. 

A common pattern when working with multiple files is for your service to receive requests that contain the location(s) of files to process ("input") and a location(s) to place any files that result from processing ("output"). Note: the terms "input" and "output" are just examples; use terms more appropriate to your service's domain.

For example, a service's request body to configure BYOS may look like this:

```json
{
  "input":{
    "location": "https://mycompany.blob.core.windows.net/documents/english/?<sas token>",
    "delimiter": "/",
    "extensions" : [ ".bmp", ".jpg", ".tif", ".png" ],
    "lastModified": "Wed, 21 Oct 2015 07:28:00 GMT"
  },
  "output":{
    "location": "https://mycompany.blob.core.windows.net/documents/spanish/?<sas token>",
    "delimiter":"/"
  }
}
```

Depending on the requirements of the service, there can be any number of "input" and "output" sections, including none. 

:white_check_mark: **DO** include a JSON object that has string values for "location" and "delimiter". For "location", the customer must pass a URL to a blob prefix which represents a directory. For "delimiter", the customer must specify the delimiter character they desire to use in the location URL; typically "/" or "\". 

:heavy_check_mark: **YOU MAY** support the "lastModified" field for input directories (see guideline above).

:white_check_mark: **DO** support a "location" URL with a container-scoped SAS that has a minimum of `listing` and `read` permissions for input directories.

:white_check_mark: **DO** support a "location" URL with a container-scoped SAS that has a minimum of `write` permissions for output directories.

### Conditional Requests
When designing an API, you will almost certainly have to manage how your resource is updated. For example, if your resource is a bank account, you will want to ensure that one transaction--say depositing money--does not overwrite a previous transaction.
Similarly, it could be very expensive to send a resource to a client. This could be because of its size, network conditions, or a myriad of other reasons. To enable this level of control, services should leverage an `ETag` header, or "entity tag," which will identify the 'version' or 'instance' of the resource a particular client is working with.
An `ETag` is always set by the service and will enable you to _conditionally_ control how your service responds to requests, enabling you to provide predictable updates and more efficient access.

:ballot_box_with_check: **YOU SHOULD** return an `ETag` with any operation returning the resource or part of a resource or any update of the resource (whether the resource is returned or not).

:ballot_box_with_check: **YOU SHOULD** use `ETag`s consistently across your API, i.e. if you use an `ETag`, accept it on all other operations.

You can learn more about conditional requests by reading [RFC7232](https://datatracker.ietf.org/doc/html/rfc7232).

#### Cache Control
One of the more common uses for `ETag` headers is cache control, also referred to a "conditional GET." This is especially useful when resources are large in size, expensive to compute/calculate, or hard to reach (significant network latency). That is, using the value of the `ETag` , the server can determine if the resource has changed. If there are no changes, then there is no need to return the resource, as the client already has the most recent version.

Implementing this strategy is relatively straightforward. First, you will return an `ETag` with a value that uniquely identifies the instance (or version) of the resource. The [Computing ETags](#computing-ETags) section provides guidance on how to properly calculate the value of your `ETag`.
In these scenarios, when a request is made by the client an `ETag` header is returned, with a value that uniquely identifies that specific instance (or version) of the resource. The `ETag` value can then be sent in subsequent requests as part of the `If-None-Match` header.
This tells the service to compare the `ETag` that came in with the request, with the latest value that it has calculated. If the two values are the same, then it is not necessary to return the resource to the client--it already has it. If they are different, then the service will return the latest version of the resource, along with the updated `ETag` value in the header.

:ballot_box_with_check: **YOU SHOULD** implement conditional read strategies

When supporting conditional read strategies:
:white_check_mark: **DO** adhere to the following table for guidance:

| GET Request | Return code | Response                                    |
|:------------|:------------|:--------------------------------------------|
| ETag value = `If-None-Match` value   | `304-Not Modified` | no additional information   |
| ETag value != `If-None-Match` value  | `200-OK`           | Response body include the serialized value of the resource (typically JSON)    |

For more control over caching, please refer to the `cache-control` [HTTP header](https://developer.mozilla.org/en-US/docs/Web/HTTP/Headers/Cache-Control).

#### Optimistic Concurrency
An `ETag` should also be used to reflect the create, update, and delete policies of your service. Specifically, you should avoid a "pessimistic" strategy where the 'last write always wins." These can be expensive to build and scale because avoiding the "lost update" problem often requires sophisticated concurrency controls.
Instead, implement an "optimistic concurrency" strategy, where the incoming state of the resource is first compared against what currently resides in the service. Optimistic concurrency strategies are implemented through the combination of `ETags` and the [HTTP Request / Response Pattern](#http-request--response-pattern).

:warning: **YOU SHOULD NOT**  implement pessimistic update strategies, e.g. last writer wins.

When supporting optimistic concurrency:
:white_check_mark: **DO** adhere to the following table for guidance:

| Operation   | Header        | Value | ETag check | Return code | Response       |
|:------------|:--------------|:------|:-----------|:------------|----------------|
| PATCH / PUT | `If-None-Match` | *     | check for _any_ version of the resource ('*' is a wildcard used to match anything), if none are found, create the resource. | `200-OK` or </br> `201-Created` </br> | Response header MUST include the new `ETag` value. Response body SHOULD include the serialized value of the resource (typically JSON).  |
| PATCH / PUT | `If-None-Match` | *     | check for _any_ version of the resource, if one is found, fail the operation |  `412-Precondition Failed` | Response body SHOULD return the serialized value of the resource (typically JSON) that was passed along with the request.|
| PATCH / PUT | `If-Match` | value of ETag     | value of `If-Match` equals the latest ETag value on the server, confirming that the version of the resource is the most current | `200-OK` or </br> `201-Created` </br> | Response header MUST include the new `ETag` value. Response body SHOULD include the serialized value of the resource (typically JSON).  |
| PATCH / PUT | `If-Match` | value of ETag     | value of `If-Match` header DOES NOT equal the latest ETag value on the server, indicating a change has ocurred since after the client fetched the resource|  `412-Precondition Failed` | Response body SHOULD return the serialized value of the resource (typically JSON) that was passed along with the request.|
| DELETE      | `If-Match` | value of ETag     | value matches the latest value on the server | `204-No Content` | Response body SHOULD be empty.  |
| DELETE      | `If-Match` | value of ETag     | value does NOT match the latest value on the server | `412-Preconditioned Failed` | Response body SHOULD be empty.|

#### Computing ETags
The strategy that you use to compute the `ETag` depends on its semantic. For example, it is natural, for resources that are inherently versioned, to use the version as the value of the `ETag`. Another common strategy for determining the value of an `ETag` is to use a hash of the resource. If a resource is not versioned, and unless computing a hash is prohibitively expensive, this is the preferred mechanism.

:ballot_box_with_check: **YOU SHOULD** use a hash of the representation of a resource rather than a last modified/version number

> While it may be tempting to use a revision/version number for the resource as the ETag, it interferes with client's ability to retry update requests. If a client sends a conditional update request, the service acts on the request, but the client never receives a response, a subsequent identical update will be seen as a conflict even though the retried request is attempting to make the same update.

:ballot_box_with_check: **YOU SHOULD**, if using a hash strategy, hash the entire resource.

:ballot_box_with_check: **YOU SHOULD**, if supporting range requests, use a strong ETag in order to support caching.

:heavy_check_mark: **YOU MAY** use or, include, a timestamp in your resource schema. If you do this, the timestamp shouldn't be returned with more than subsecond precision, and it SHOULD be consistent with the data and format returned, e.g. consistent on milliseconds.

:heavy_check_mark: **YOU MAY** consider Weak ETags if you have a valid scenario for distinguishing between meaningful and cosmetic changes or if it is too expensive to compute a hash.

:white_check_box: **DO**, when supporting multiple representations (e.g. Content-Encodings) for the same resource, generate different ETag values for the different representations.

### Distributed Tracing & Telemetry
Azure SDK client guidelines specify that client libraries must send telemetry data through the `User-Agent` header, `X-MS-UserAgent` header, and Open Telemetry.
Client libraries are required to send telemetry and distributed tracing information on every  request. Telemetry information is vital to the effective operation of your service and should be a consideration from the outset of design and implementation efforts.

:white_check_mark: **DO** follow the Azure SDK client guidelines for supporting telemetry headers and Open Telemetry.

:no_entry: **DO NOT** reject a call if you have custom headers you don't understand, and specifically, distributed tracing headers.

**Additional References**
- [Azure SDK client guidelines](https://azure.github.io/azure-sdk/general_azurecore.html)
- [Azure SDK User-Agent header policy](https://azure.github.io/azure-sdk/general_azurecore.html#azurecore-http-telemetry-x-ms-useragent)
- [Azure SDK Distributed tracing policy](https://azure.github.io/azure-sdk/general_azurecore.html#distributed-tracing-policy)
- [Open Telemetry](https://opentelemetry.io/)

In addition to distributed tracing, Azure also uses a set of common correlation headers:

|Name                         |Applies to|Description|
|-----------------------------|----------|-----------|
|x-ms-client-request-id       |Both      |Optional. Caller-specified value identifying the request, in the form of a GUID with no decoration such as curly braces (e.g. `x-ms-client-request-id: 9C4D50EE-2D56-4CD3-8152-34347DC9F2B0`). If the caller provides this header the service **must** include this in their log entries to facilitate correlation of log entries for a single request. Because this header can be client-generated, it should not be assumed to be unique by the service implementation.
|x-ms-request-id              |Response  |Required. Service generated correlation id identifying the request, in the form of a GUID with no decoration such as curly braces. In contrast to the the `x-ms-client-request-id`, the service **must** ensure that this value is globally unique. Services should log this value with their traces to facilitate correlation of log entries for a single request.

## Final thoughts
These guidelines describe the upfront design considerations, technology building blocks, and common patterns that Azure teams encounter when building an API for their service. There is a great deal of information in them that can be difficult to follow. Fortunately, at Microsoft, there is a team committed to ensuring your success.

The Azure REST API Stewardship board is a collection of dedicated architects that are passionate about helping Azure service teams build interfaces that are intuitive, maintainable, consistent, and most importantly, delight our customers.
Because APIs affect nearly all downstream decisions, you are encouraged to reach out to the Stewardship board early in the development process.
These architects will work with you to apply these guidelines and identify any hidden pitfalls in your design. For more information on how to part with the Stewardship board, please refer to [Considerations for Service Design](./ConsiderationsForServiceDesign.md).<|MERGE_RESOLUTION|>--- conflicted
+++ resolved
@@ -176,28 +176,7 @@
 
 The table below lists the headers most used by Azure services:
 
-<<<<<<< HEAD
-Header Key              | Applies to | Example
------------------------ | ---------- | -------------
-_authorization_         | Request    | Bearer eyJ0...Xd6j (Support Azure Active Directory)
-_x-ms-useragent_        | Request    | (see [Distributed Tracing & Telemetry](#Distributed-Tracing--Telemetry))
-traceparent             | Request    | (see [Distributed Tracing & Telemetry](#Distributed-Tracing--Telemetry))
-tracecontext            | Request    | (see [Distributed Tracing & Telemetry](#Distributed-Tracing--Telemetry))
-accept                  | Request    | application/json
-If-Match                | Request    | "67ab43" or * (no quotes) (see [Conditional Requests](#Conditional-Requests))
-If-None-Match           | Request    | "67ab43" or * (no quotes) (see [Conditional Requests](#Conditional-Requests))
-If-Modified-Since       | Request    | Sun, 06 Nov 1994 08:49:37 GMT (see [Conditional Requests](#Conditional-Requests))
-If-Unmodified-Since     | Request    | Sun, 06 Nov 1994 08:49:37 GMT (see [Conditional Requests](#Conditional-Requests))
-date                    | Both       | Sun, 06 Nov 1994 08:49:37 GMT (see [RFC7231, Section 7.1.1.2](https://datatracker.ietf.org/doc/html/rfc7231#section-7.1.1.2))
-_content-type_          | Both       | application/merge-patch+json
-_content-length_        | Both       | 1024
-_x-ms-request-id_       | Response   | 4227cdc5-9f48-4e84-921a-10967cb785a0 (see [Distributed Tracing & Telemetry](#Distributed-Tracing--Telemetry))
-_x-ms-client-request-id_| Both       | 227cdc5-9f48-4e84-921a-10967cb785a1 (see [Distributed Tracing & Telemetry](#Distributed-Tracing--Telemetry))
-ETag                    | Response   | "67ab43" (see [Conditional Requests](#Conditional-Requests))
-last-modified           | Response   | Sun, 06 Nov 1994 08:49:37 GMT
-_x-ms-error-code_       | Response   | (see [Handling Errors](#Handling-Errors))
-retry-after             | Response   | 180 (see [RFC 7231, Section 7.1.3](https://datatracker.ietf.org/doc/html/rfc7231#section-7.1.3))
-=======
+
 Header Key          | Applies to | Example
 ------------------- | ---------- | -------------
 _authorization_     | Request    | Bearer eyJ0...Xd6j (Support Azure Active Directory)
@@ -218,7 +197,7 @@
 _x-ms-error-code_   | Response   | (see [Handling Errors](#Handling-Errors))
 _azure-deprecating_ | Response   | (see [Deprecating Behavior](#Deprecating-Behavior))
 retry-after         | Response   | 180 (see [RFC 7231, Section 7.1.3](https://datatracker.ietf.org/doc/html/rfc7231#section-7.1.3))
->>>>>>> 3ccd6ff3
+
 
 :white_check_mark: **DO** support all headers shown in _italics_
 
