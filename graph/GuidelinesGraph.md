# Microsoft Graph REST API Guidelines

Table of contents

- [Microsoft Graph REST API Guidelines](#microsoft-graph-rest-api-guidelines)
  - [Introduction](#introduction)
    - [Legend](#legend)
  - [Design approach](#design-approach)
    - [Naming](#naming)
    - [Uniform Resource Locators (URLs)](#uniform-resource-locators-urls)
    - [Resource modeling patterns](#resource-modeling-patterns)
      - [Pros and cons](#pros-and-cons)
    - [Query support](#query-support)
    - [Behavior modeling](#behavior-modeling)
    - [Error handling](#error-handling)
    - [Enums](#enums)
  - [API contract and non-backward compatible changes](#api-contract-and-non-backward-compatible-changes)
    - [Versioning and deprecation](#versioning-and-deprecation)
  - [Recommended API design patterns](#recommended-api-design-patterns)
  - [References](#references)

<<<<<<< HEAD
=======
## 

#### History

| Date        | Notes                       |
|-------------|-----------------------------|
| 2023-Aug-8  | New and updated patterns |
| 2022-Jun-14 | Edit pass for formatting, links |
| 2021-Sep-28 | Using summary and patterns style |
| 2020-Oct-04 | Initial version in Wiki  |
>>>>>>> 4085e6a5

## Introduction

When building a digital ecosystem API usability becomes a business priority. The success of your ecosystem depends on APIs that are easy to discover, simple to use, fit for purpose, and consistent across your products.

This document offers guidance that Microsoft Graph API producer teams MUST follow to
ensure that Microsoft Graph has a consistent and easy-to-use API surface. A new API design should meet the following goals:

- Be developer friendly by using consistent naming, patterns, and web standards (HTTP, REST, JSON).

- Work well with SDKs in many programming languages.

- Be sustainable and evolvable by using clear API contracts.

The Microsoft Graph REST API Guidelines are an extension of the
[Microsoft REST API Guidelines](https://github.com/microsoft/api-guidelines/). It is assumed that readers are following the Microsoft REST API Guidelines except where this document outlines specific differences or exceptions to those guidelines. Together, these guidelines and a library of API patterns serve as the means by which API teams discuss and come to consensus on API review requirements.

Technology and software are constantly changing and evolving, and as such, this
is intended to be a living document. API guidelines that change frequently lead to an uneven and inconsistent API surface. Consequently, this document will frequently change to add guidance in areas previously uncovered or to clarify existing guidance. It will less frequently change the directional guidance it has already provided. To suggest a change or propose a new idea,
[open an issue](https://github.com/microsoft/api-guidelines/issues/new/choose).

### Legend

This document offers prescriptive guidance labeled as follows:

:heavy_check_mark: **MUST** satisfy this specification.

:no_entry: **MUST NOT** use this pattern.

:ballot_box_with_check: **SHOULD** fulfill this specification.

:warning: **SHOULD NOT** adopt this pattern.

If you do not follow this advice, you MUST disclose your reasons during the Microsoft Graph API review.

## Design approach

The design of your API is arguably the most important investment you will make. API design is what creates the first impression for developers when they discover and learn how to use your APIs. We promote an API-first design approach where you begin your product design by focusing on how information is exchanged and represented and by creating an interface contract for your API, which is followed by design and implementation of the backing service. This approach ensures decoupling of the interface from your implementation and is essential for agility, predictability, and reuse of your APIs.

An established interface contract allows developers to use your API while internal teams are still working on implementation; API specifications enable designing user experience and test cases in parallel. Starting with user-facing contracts also promotes a good understanding of system interactions, your modeling domain, and an understanding of how the service will evolve.

Microsoft Graph supports resource and query-based API styles that follow HTTP, REST, and JSON standards, where the API contract is described by using OData conventions and schema definitions. For more information, see [Documentation · OData Version 4.01](https://www.odata.org/documentation/).

In general, API design includes the following steps:

1. Outline the key current and future scenarios for API consumers.
  
1. Define your domain model.

1. Derive and name your API resources.
  
1. Describe relationships between resources.

1. Determine required behavior.

1. Determine user roles and application permissions.

1. Specify errors.

When creating your API contract, you define resources based on the domain model supporting your service and identify interactions based on user scenarios. Good API design goes beyond modeling the current state of resources. It is important to plan ahead how the API evolves; to do this, it is essential to understand and document your user scenarios as the foundation of the API design. There is no one-to-one correspondence between domain model elements and API resources because you should simplify your customer facing APIs for better usability and to obfuscate implementation details.

We recommend creating a simple resource diagram like the following to show resources and their relationships and make it easier to reason about modeling choices and the shape of your API.

![Resource model example](ModelExample.png)

After you define your resources, it’s time to think about the behavior of your API, which can be expressed via HTTP methods and operational resources such as functions and actions. As you think about API behavior, you identify a happy path and various exceptions and deviations that will be expressed as errors and represented by using HTTP codes and error messages.

At every step of your design, you need to consider security, privacy, and compliance as intrinsic components of your API implementation.

### Naming

API resources are typically described by nouns. Resource and property names appear in API URLs and payloads and must be descriptive and easy to understand. Ease of understanding comes from familiarity and recognition; therefore, when thinking about naming, you should favor consistency with other Microsoft Graph APIs, names in the product user interface, and industry standards. Microsoft Graph naming conventions follow the [Microsoft REST API naming guidelines](https://github.com/microsoft/api-guidelines/blob/vNext/Guidelines.md#17-naming-guidelines).

Following is a short summary of the most often used conventions.

| Requirements                                                            | Example                       |
| ------------------------------------------------------------------------|-------------------------------|
| :no_entry: **MUST NOT** use redundant words in names.                   | - **Right:** /places/{id}/**displayName** or /phones/{id}/**number** <BR> -  **Wrong:** /places/{id}/**placeName** or /phones/{id}/**phoneNumber** |
| :warning: **SHOULD NOT** use brand names in type or property names.     | - **Right:** chat   <BR> -  **Wrong:** teamsChat  |
| :warning: **SHOULD NOT** use acronyms or abbreviations unless they are broadly understood. | - **Right:** url or htmlSignature <BR> - **Wrong:** msodsUrl or dlp |
| :heavy_check_mark: **MUST** use singular nouns for type names.          | - **Right:** address  <BR> - **Wrong:** addresses  |
| :heavy_check_mark: **MUST** use plural nouns for collections (for listing type or collection properties). | - **Right:** addresses <BR> - **Wrong:** address |
| :ballot_box_with_check: **SHOULD** pluralize the noun even when followed by an adjective (a *postpositive*).| - **Right:** passersby or mothersInLaw    <BR> -  **Wrong:** notaryPublics or motherInLaws |
| **CASING** | |
| :heavy_check_mark: **MUST** use lower camel case for *all* names and namespaces.   | - **Right:** automaticRepliesStatus <BR> - **Wrong:** kebab-case or snake_case |
| :ballot_box_with_check: **SHOULD** case two-letter acronyms with the same case.   | - **Right:** ioLimit or totalIOAmount <BR> - **Wrong:** iOLimit or totalIoAmount |
| :ballot_box_with_check: **SHOULD** case three+ letter acronyms the same as a normal word.  | - **Right:** fidoKey or oauthUrl <BR> - **Wrong:** webHTML |
| :no_entry: **MUST NOT** capitalize the word following a [prefix](https://www.thoughtco.com/common-prefixes-in-english-1692724) or words within a [compound word](http://www.learningdifferences.com/Main%20Page/Topics/Compound%20Word%20Lists/Compound_Word_%20Lists_complete.htm).                                     | - **Right:** subcategory, geocoordinate, or crosswalk <BR> - **Wrong:** metaData, semiCircle, or airPlane |
| :heavy_check_mark: **MUST** capitalize within hyphenated and open (spaced) compound words. | - **Right:** fiveYearOld, daughterInLaw, or postOffice <BR> - **Wrong:** paperclip or fullmoon |
| **PREFIXES AND SUFFIXES** | |
| :heavy_check_mark: **MUST** suffix date and time properties with Date, Time, or DateTime  | - **Right:** dueDate — an Edm.Date <BR> - **Right:** recurringMeetingTime — an Edm.TimeOfDay <BR> - **Right:** createdDateTime — an Edm.DateTimeOffset <BR>- **Wrong:** dueOn or startTime <BR> - **Right:** Instead, both of the preceding are an Edm.DateTimeOffset |
| :ballot_box_with_check: **SHOULD** use the Duration type for durations, but if using an `int`, append the units. | - **Right:** passwordValidityPeriod — an Edm.Duration <BR> - **Right:** passwordValidityPeriodInDays — an Edm.Int32 (use of Edm.Duration type is preferable) <BR>- **Wrong:** passwordValidityPeriod — an Edm.Int32 |
| :no_entry: **MUST NOT** use suffix property names with primitive type names unless the type is temporal. | - **Right:** isEnabled or amount <BR> - **Wrong:** enabledBool |
| :ballot_box_with_check: **SHOULD** prefix property names for properties concerning a different entity.   | - **Right:** siteWebUrl on driveItem or userId on auditActor <BR> - **Wrong:** webUrl on contact when it's the companyWebUrl |
| :ballot_box_with_check: **SHOULD** prefix Boolean properties with `is`, unless this leads to awkward or unnatural sounding names for Boolean properties. | - **Right:** isEnabled or isResourceAccount <BR>- **Wrong:** enabled or allowResourceAccount <BR> - **Right:** allowNewTimeProposals or allowInvitesFrom (subjectively more natural than the following examples) <BR> - **Wrong:** isNewTimeProposalsAllowed or isInvitesFromAllowed (subjectively more awkward that the preceding examples) |
| :no_entry: **MUST NOT** use collection, response, or request suffixes.  | - **Right:** addresses <BR> - **Wrong:** addressCollection |
| :no_entry: **MUST NOT** contain  product names.  | - **Right:** chatMessages <BR> - **Wrong:** teamsMessages |

### Uniform Resource Locators (URLs)

A Uniform Resource Locator (URL) is how developers access the resources of your API.

Navigation paths to Microsoft Graph resources are generally broken into multiple segments,
`{scheme}://{host}/{version}/{category}/[{pathSegment}][?{query}]` where:

- `scheme` and `host` segments are always [`https://graph.microsoft.com`](https://graph.microsoft.com/v1.0/users).

- `version` can be v1.0 or beta.

- `category` is a logical grouping of APIs into top-level categories.

- `pathSegment` is one or many navigation segments that can address an entity, collection of entities, property, or operation available for an entity.

- `query` string must follow the OData standard for query representations and is covered in the Query section of OData specifications.

While HTTP defines no constraints on how different resources are related, it does encourage the use of URL path segment hierarchies to convey relationships. In Microsoft Graph, relationships between resources are supported by the OData concepts of singletons, entity sets, entities, complex types, and navigation properties.

In Microsoft Graph, a top-level API category might represent one of the following groupings:

- A core *user-centric concept* of Microsoft Graph: /users, /groups, or /me.

- A Microsoft *product or service offering* covering multiple use cases: /teamwork, /directory.

- A *feature offering* covering a single use case and *shared* across multiple Microsoft products: /search, /notifications, /subscriptions.

- *Administrative configuration* functions for specific products: /admin/exchange.

- Internal Microsoft requirements for publishing Privileged and Hidden APIs, routing, and load testing: /loadTestEntities.

Effectively, top-level categories define a perimeter for the API surface; thus, a new category creation requires additional rigor and governance approval.

### Resource modeling patterns

You can model structured resources for your APIs by using the OData entity type or complex type. The main difference between these types is that an entity type declares a key property to uniquely identify its objects, and a complex type does not. In Microsoft Graph, this key property is called `id` for server-created key values. If there is a natural name for the key property, then the workload can use that.

Because objects of complex types in Microsoft Graph don’t have unique identifiers, they are not directly addressable via URIs. Therefore, you must use entity types to model addressable resources such as individually addressable items within a collection. For more information, see the [Microsoft REST API Guidelines collection URL patterns](https://github.com/microsoft/api-guidelines/blob/vNext/Guidelines.md#93-collection-url-patterns). Complex types are better suited to represent composite properties of API entities.

```xml
 <EntityType Name="author">
    <Key>
        <PropertyRef Name="id" />
    </Key>
    <Property Name="id" Type="Edm.String" Nullable="false" />
    <Property Name="name" Type="Edm.String" />
    <Property Name="address" Type="microsoft.graph.Address" />
</EntityType>
<ComplexType Name="address">
    <Property Name="city" Type="Edm.String" />
    <Property Name="street" Type="Edm.String" />
    <Property Name="stateOrProvince" Type="Edm.String" />
    <Property Name="country" Type="Edm.String" />
</ComplexType>
```

|  Microsoft Graph rules for modeling complex resources                                       |
|---------------------------------------------------------------------------------------------|
| :heavy_check_mark: **MUST** use String type for ID.                                         |
| :heavy_check_mark: **MUST** use a primary key composed of a single property.                |
| :heavy_check_mark: **MUST** use an object as the root of all JSON payloads.                 |
| :heavy_check_mark: **MUST** use a root object with a value property to return a collection. |
| :heavy_check_mark: **MUST** include @odata.type annotations when the type is ambiguous.     |
| :warning: **SHOULD NOT** add the property ID to a complex type.                             |

There are different approaches for designing an API resource model in situations with multiple variants of a common concept.
The three most often used patterns in Microsoft Graph today are type hierarchy, facets, and flat bag of properties:

- **[Type hierarchy](./patterns/subtypes.md)** is represented by one abstract base type with a few common properties and one subtype for each variant.

- **[Facets](./patterns/facets.md)** are represented by a single entity type with common properties and one facet property (of complex type) per variant. The facet properties only have a value when the object represents that variant.

- **[Flat bag of properties](./patterns/flat-bag.md)** is represented by one entity type with all the potential properties plus an additional property to distinguish the variants, often called type. The type property describes the variant and also defines properties that are required or meaningful for the variant given by the type property.

The following table shows a summary of the main qualities for each pattern and can help you select a pattern fit for your use case.

| API qualities\patterns  | Properties and behavior described in metadata | Supports combinations of properties and behaviors | Simple query construction |
|-------------------------|-----------------------------------------------|---------------------------------------------------|---------------------------|
| Type hierarchy          | yes                                           | no                                                | no                        |
| Facets                  | partially                                     | yes                                               | yes                       |
| Flat bag                | no                                            | no                                                | yes                       |

#### Pros and cons

Following are a few pros and cons to decide which pattern to use:

- In **[hierarchy](./patterns/subtypes.md)**, the interdependencies of properties, that is, which properties are relevant for which variants, is fully captured in metadata, and client code can potentially leverage that to construct and/or validate requests.

- Introducing new cases in **hierarchy** is relatively isolated (which is why it is so familiar to OOP) and is considered backwards compatible (at least syntactically).

- Introducing new cases/variants in **[facets](./patterns/facets.md)** is straightforward. You need to be careful because it can introduce situations where previously only one of the facets was non-null and now all the old ones are null. This is not unlike adding new subtypes in the **hierarchy** pattern or adding a new type value in the **[flat bag](./patterns/flat-bag.md)** pattern.

- **hierarchy** and **facets** (to a slightly lesser degree) are well-suited for strongly typed client programming languages, whereas **flat bag** is more familiar to developers of less strongly typed languages.

- **facets** has the potential to model what is typically associated with multiple inheritance. 

- **facets** and **flat bag** lend to syntactically simpler filter query expression. **hierarchy** is more explicit but requires the cast segments in the filter query.

- **hierarchy** can be refined by annotating the collections with OData derived type constraints; see [validation vocabulary](https://github.com/oasis-tcs/odata-vocabularies/blob/main/vocabularies/Org.OData.Validation.V1.md). This annotation restricts the values to certain sub-trees of an inheritance **hierarchy**. It makes it very explicit that the collection only contains elements of some of the subtypes and helps to not return objects of a type that are semantically not suitable.

> **Note:**
> As can be seen in a few of the pros and cons, one of the important aspects discussed here is that the API design goes beyond the syntactical aspects of the API. Therefore, it is important to plan ahead how the API evolves, lay the foundation, and allow users to form a good understanding of the semantics of the API. **Changing the semantics is always a breaking change.** The different modeling patterns differ in how they express syntax and semantics and how they allow the API to evolve without breaking compatibility. For more information, see [API contract and non-backward compatible changes](#api-contract-and-non-backward-compatible-changes) later in this article.

### Query support

Microsoft Graph APIs should support basic query options in conformance with OData specifications and [Microsoft REST API Guidelines for error condition responses](https://github.com/microsoft/api-guidelines/blob/vNext/Guidelines.md#7102-error-condition-responses).

|Requirements                                                                                        |
|----------------------------------------------------------------------------------------------------|
| :heavy_check_mark: **MUST** support `$select on resource` to enable properties projection. |
| :ballot_box_with_check: **SHOULD** support `/entityTypeCollection/{id}?$expand=navProp1` option for navigation properties of entities. |
| :ballot_box_with_check: **SHOULD** support `$filter` with `eq` and `ne` operations on properties of entity collections. |
| :heavy_check_mark: **MUST** support [server-driven pagination](https://github.com/microsoft/api-guidelines/blob/vNext/Guidelines.md#981-server-driven-paging) of collections using a [nextLink](http://docs.oasis-open.org/odata/odata-json-format/v4.01/odata-json-format-v4.01.html#sec_ControlInformationnextLinkodatanextL).  |
| :ballot_box_with_check: **SHOULD** support [client-driven pagination](https://github.com/microsoft/api-guidelines/blob/vNext/Guidelines.md#982-client-driven-paging) of collections using `$top` and `$skip` (or `$skipToken`). |
| :ballot_box_with_check: **SHOULD** support `$count` for collections. |
| :ballot_box_with_check: **SHOULD** support sorting with `$orderby` both ascending and descending on properties of the entities. |

The query options part of an OData URL can be quite long, potentially exceeding the maximum length of URLs supported by components involved in transmitting or processing the request. One way to avoid this is to use the POST verb instead of GET with the `$query` segment, and pass the query options part of the URL in the request body as described in the chapter
[OData Query Options](http://docs.oasis-open.org/odata/odata/v4.01/odata-v4.01-part2-url-conventions.html#sec_PassingQueryOptionsintheRequestBody).

Another way to avoid this is to use JSON batch as described in the [Microsoft Graph batching documentation](https://docs.microsoft.com/graph/json-batching#bypassing-url-length-limitations-with-batching).


### Behavior modeling

The HTTP operations dictate how your API behaves. The URL of an API, along with its request/response bodies, establishes the overall contract that developers have with your service. As an API provider, how you manage the overall request/response pattern should be one of the first implementation decisions you make.

If possible, APIs SHOULD use resource-based designs with standard HTTP methods rather than operation resources. Operation resources are either functions or actions. According to [OData standards](http://docs.oasis-open.org/odata/odata/v4.0/errata03/os/complete/part3-csdl/odata-v4.0-errata03-os-part3-csdl-complete.html#_The_edm:Function_Element_2), a function represents an operation that returns a single instance or collection of instances of any type and doesn’t have an observable side effect. An action might have side effects and might return a result represented as a single entity or collection of any type.

|  Microsoft Graph rules for modeling behavior                     |
|------------------------------------------------------------------|
| :heavy_check_mark: **MUST** use POST to create new entities in insertable entity sets or collections.<BR>This approach requires the server to produce system generated identities. |
| :heavy_check_mark: **MUST** use PATCH to edit updatable resources.  |
| :heavy_check_mark: **MUST** use DELETE to delete deletable resources. |
| :heavy_check_mark: **MUST** use GET for listing and reading resources. |
| :warning: **SHOULD NOT** use PUT for updating resources. |
| :ballot_box_with_check: **SHOULD** avoid using multiple round trips to complete a single logical operation. |

Operation resources must have a binding parameter that matches the type of the bound resource. In addition, both actions and functions support overloading, meaning an API definition might contain multiple actions or functions with the same name.

For a complete list of standard HTTP operations, see the [Microsoft REST API Guidelines error condition responses](https://github.com/microsoft/api-guidelines/blob/vNext/Guidelines.md#7102-error-condition-responses).


### Error handling

Microsoft REST API Guidelines provide guidelines that Microsoft Graph APIs should follow when returning error condition responses. You can improve API traceability and consistency by using the recommended Microsoft Graph error model and the Microsoft Graph utilities library to provide a standard implementation for your service:

```http
{
"error": {
    "code": "badRequest",
    "message": "Cannot process the request because a required field is missing.",
    "target": "query",    
    "innererror": {
                "code": "requiredFieldMissing",
                           
                }
    }
}
```

The top-level error code must match the HTTP response status code description, converted to camelCase, as listed in the [Status Code Registry (iana.org)](https://www.iana.org/assignments/http-status-codes/http-status-codes.xhtml). The following examples demonstrate error modeling for common use cases:

- **Simple error**: An API wants to report an error with top-level details only. The error object contains the top-level error code, message and target (optional).

   ```http
    {
      "error": {
        "code": "badRequest",
        "message": "Cannot process the request because it is malformed or incorrect.",
    	"target": "resource X (Optional)"
      }
    }
   ```

- **Detailed error**: An API needs to provide service-specific details of the error via the innererror property of the error object. It is intended to allow services to supply a specific error code to help differentiate errors that share the same top-level error code but are reported for different reasons.
    
   ```http
    {
      "error": {
        "code": "badRequest",
        "message": "Cannot process the request because it is malformed or incorrect.",
        "innererror": {
          "code": "requiredFieldOrParameterMissing",
               
        }
      }
    }
   ```

| Microsoft Graph enforces the following error rules                                                                | 
|-------------------------------------------------------------------------------------------------------------------|
| :heavy_check_mark: **MUST** return an error property with a child code property in all error responses. |
| :heavy_check_mark: **MUST** return a 403 Forbidden error when the application or signed-in user has insufficient permissions present in the auth token. |
| :heavy_check_mark: **MUST** return a 429 Too Many Requests error when the client exceeded throttling limits, and a 503 Service Unavailable error when the service overloaded but the client is within throttling limits.|
| :ballot_box_with_check: **SHOULD** return a 404 Not Found error if a 403 error would result in information disclosure. |

For a complete mapping of error codes to HTTP statuses, see
[rfc7231 (ietf.org)](https://datatracker.ietf.org/doc/html/rfc7231#section-6).

<a name="api-contract-and-non-backward-compatible-changes"></a>

### Enums

In OData, enums represent a subset of the nominal type they rely on, and are especially useful in cases where certain properties have predefined, limited options.

```xml
<EnumType Name="Color">
    <Member Name="Red" Value="0" />
    <Member Name="Green" Value="1" />
    <Member Name="Blue" Value="2" />
</EnumType>
```

#### Pros

- Our SDK generators will translate the enum to the best representation of the target programming language, resulting in a better developer experience and free client side validation

#### Cons

- Adding a new value requires to go through a (generally fast) API Review
- If the enum is not [evolvable](./patterns/evolvable-enums.md), adding a new value is a breaking change and will generally not be allowed

#### Enum or Booleans

Enumerations are a good alternative to Booleans when one of the two values (`true`, `false`) conveys other possible values not yet conceived. Let's assume we have an `Error` type and a property to communicate how to display it:

```xml
<ComplexType Name="Error">
  <Property Name="title" Type="Edm.String" />
  <Property Name="message" Type="Edm.String" />
  <Property Name="displayAsTip" Type="Edm.Boolean" />
</ComplexType>
```

The `false` value here merely communicates that the error shall not be displayed as a tip. What if, in the future, the error could be displayed as a `tip` or `alert`, and then in a more distant future, a `dialog` option is viable?

With the current model, the only way is to add more boolean properties to convey the new information:

```diff
<ComplexType Name="Error">
  <Property Name="title" Type="Edm.String" />
  <Property Name="message" Type="Edm.String" />
  <Property Name="displayAsTip" Type="Edm.Boolean" />
+ <Property Name="displayAsAlert" Type="Edm.Boolean" />
+ <Property Name="displayAsDialog" Type="Edm.Boolean" />
</ComplexType>
```

Additionally speaking, the workload will now also have to validate the data structure and make sure that only one of the 3 values is `true`

By using an evolvable enum, instead, all we need to do is to add new members:

```diff
<ComplexType Name="Error">
  <Property Name="title" Type="Edm.String" />
  <Property Name="message" Type="Edm.String" />
+ <Property Name="displayMethod" Type="microsoft.graph.displayMethod" />
-  <Property Name="displayAsTip" Type="Edm.Boolean" />
- <Property Name="displayAsAlert" Type="Edm.Boolean" />
- <Property Name="displayAsDialog" Type="Edm.Boolean" />
</ComplexType>
```

```xml
<EnumType Name="displayMethod">
    <Member Name="tip" Value="0" />
    <Member Name="unknownFutureValue" Value="1" />
    <Member Name="alert" Value="2" />
    <Member Name="dialog" Value="3" />
</EnumType>
```

Similarly speaking, if you find yourself using a `nullable` Enum, that is a indication that maybe what you are trying to model is something that has 3 states and an enum is more appropraite. For instance, let's assume we have a boolean property called `syncEnabled`, where `null` means that the value is undefined and inherited from the general tenant configuration. Instead of modelling like a boolean:

```xml
<Property Name="syncEnabled" Type="Edm.Boolean" Nullable="true"/>
```

An enum not only better conveys the message:

```xml
<EnumType Name="syncState">
    <Member Name="enabled" Value="0" />
    <Member Name="disabled" Value="1" />
    <Member Name="tenantInherit" Value="2" />
    <Member Name="unknownFutureValue" Value="3" />
</EnumType>
```

but it is also open for future scenarios:

```diff
<EnumType Name="syncState">
    <Member Name="enabled" Value="0" />
    <Member Name="disabled" Value="1" />
    <Member Name="tenantInherit" Value="2" />
    <Member Name="unknownFutureValue" Value="3" />
+   <Member Name="groupInherit" Value="4" />
</EnumType>
```

Additionally speaking, depending on the situation, a nullable enum can very likely be avoided by adding a `none` member.

#### Flag Enums or Collection of Enums

In case an enum can have multiple values at the same time the tentation is to model the property as a collection of Enums:

```xml
<Property Name="displayMethods" Type="Collection(displayMethod)"/>
```

However, [Flagged Enums](https://docs.oasis-open.org/odata/odata-csdl-xml/v4.01/odata-csdl-xml-v4.01.html#_Toc38530378) can model this use case scenario:

```diff
- <EnumType Name="displayMethod">
+ <EnumType Name="displayMethod" isFlag="true">
-     <Member Name="tip" Value="0" />
+     <Member Name="tip" Value="1" />
-     <Member Name="unknownFutureValue" Value="1" />
+     <Member Name="unknownFutureValue" Value="2" />
-     <Member Name="alert" Value="2" />
+     <Member Name="alert" Value="4" />
-    <Member Name="dialog" Value="3" />
+    <Member Name="dialog" Value="8" />
</EnumType>
```

With such enum, customers can select multiple values in a single field:

`displayMethod = tip | alert`

## API contract and non-backward compatible changes

The Microsoft Graph definition of breaking changes is based on the
[Microsoft REST API Guidelines definition of a breaking change](https://github.com/microsoft/api-guidelines/blob/vNext/Guidelines.md#123-definition-of-a-breaking-change). In general, making all but additive changes to the API contract for existing elements is considered breaking. Adding new elements is allowed and is not considered a breaking change.

**Non-breaking changes:**

- Adding properties that are nullable or have a default value
- Adding a member after the sentinel member to an evolvable enumeration
- Removing, renaming, or changing the type of annotation
- Changing the order of properties
- Changing the length or format of opaque strings, such as resource IDs
- Adding or removing an annotation OpenType="true"

**Breaking changes:**

- Changing the URL or fundamental request/response associated with a resource
- Removing, renaming, or changing an incompatible type of a declared property
- Removing or renaming APIs or API parameters
- Adding a required request header
- Adding EnumType members for non-evolvable enumerations
- Adding Nullable="false" properties to existing types
- Adding a parameter not marked as [Nullable](http://docs.oasis-open.org/odata/odata-csdl-xml/v4.01/odata-csdl-xml-v4.01.html#sec_Nullable) to existing actions
- Adding a parameter not marked as [Optional](https://github.com/oasis-tcs/odata-vocabularies/blob/main/vocabularies/Org.OData.Core.V1.md#OptionalParameter) to an existing function
- Changing top-level error codes
- Introducing server-side pagination to existing collections
- Making significant changes to the performance of APIs such as increased latency, rate limits, or concurrency

### Versioning and deprecation

As the market and technology evolves, your APIs will require modifications. In this case, you must avoid breaking changes and add new resources and features incrementally. If that is not possible, then you must version elements of your APIs. Microsoft Graph allows versioning of elements, including entities and properties. Versioning involves adding a new, uniquely named version of the element and marking the old version as deprecated.

In some cases, there is a natural new name for the element. In other cases, where the original name is still the most descriptive, the suffix _v2 can be added to the original name to make it unique. The original element is then marked as deprecated by using annotations.

Microsoft Graph provides two public endpoints to support the API lifecycle:
- [API sets on the v1.0 endpoint](https://graph.microsoft.com/v1.0) are in general availability (GA) status.
- [API sets on the beta endpoint](https://graph.microsoft.com/beta) are in beta or private preview status.

Microsoft Graph APIs in the GA version guarantee API stability and consistency for its clients. If your API requires a breaking change in GA, then you MUST create new element versions and support deprecated elements for a minimum of 36 months or 24 months with demonstrated non-usage.

On the beta endpoint, breaking changes and deprecation of APIs are allowed with consideration of dependencies and customer impact. It is a best practice to test new element versions on the beta endpoint at first and then promote API changes to the GA endpoint.

Detailed requirements for versioning and deprecation are described in the [Deprecation guidelines](./deprecation.md).

## Recommended API design patterns

The guidelines in previous sections are intentionally brief and provide a jump start for Microsoft Graph API developers. More detailed design guidance about REST APIs is published at the [Microsoft REST API Guidelines](https://github.com/microsoft/api-guidelines/). Microsoft Graph-specific patterns are outlined in the following table.

| Pattern                                          | Description                                                                |
|--------------------------------------------------|----------------------------------------------------------------------------|
| [Alternate key](./patterns/alternate-key.md)     | Uniquely identify and query resources using an alternate key.              |
| [Change tracking](./patterns/change-tracking.md) | Keep API consumers in sync with changes without polling.                   |
| [Collection subsets](./patterns/subsets.md) | Model collection subsets   |
| [Dictionary](./patterns/dictionary.md)           | Clients can provide an unknown quantity of data elements of the same type. |
| [Evolvable enums](./patterns/evolvable-enums.md) | Extend enumerated types without breaking changes.                          |
| [Facets](./patterns/facets.md)                   | Model parent-child relationships.                                          |
| [Flat bag](./patterns/flat-bag.md)               | Model variants of the same type.                                           |
| [Long running operations](./patterns/longRunningOperations.md)| Model operations where processing a client request takes a long time. |
| [Modeling subsets](./patterns/subsets.md)        | Model collection subsets for All, None, Included, or Excluded criteria.    |
| [Namespace](./patterns/namespace.md)             | Organize resource definitions into a logical set.                          |
| [Navigation properties](./patterns/navigation-property.md) | Model resource relationships                         |
| [Operations](./patterns/operations.md) | Model complex business operations                          |
| [Type hierarchy](./patterns/subtypes.md)         | Model `is-a` relationships using subtypes.   
| [Viewpoint](./patterns/viewpoint.md)         | Model user specific properties for a shared resource. 

## References

- [Microsoft REST API Guidelines](https://github.com/microsoft/api-guidelines/)
- [OData guidelines](http://www.odata.org/documentation/)
- [RESTful web API design](https://docs.microsoft.com/azure/architecture/best-practices/api-design)
- [Microsoft Graph documentation](https://docs.microsoft.com/graph/overview)
- [Graph Explorer](https://developer.microsoft.com/graph/graph-explorer)<|MERGE_RESOLUTION|>--- conflicted
+++ resolved
@@ -19,19 +19,6 @@
   - [Recommended API design patterns](#recommended-api-design-patterns)
   - [References](#references)
 
-<<<<<<< HEAD
-=======
-## 
-
-#### History
-
-| Date        | Notes                       |
-|-------------|-----------------------------|
-| 2023-Aug-8  | New and updated patterns |
-| 2022-Jun-14 | Edit pass for formatting, links |
-| 2021-Sep-28 | Using summary and patterns style |
-| 2020-Oct-04 | Initial version in Wiki  |
->>>>>>> 4085e6a5
 
 ## Introduction
 
